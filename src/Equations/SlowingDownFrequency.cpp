--- conflicted
+++ resolved
@@ -137,86 +137,6 @@
 
 /**
  * Helper function to calculate the partial contribution to evaluateAtP from free electrons
- */
-real_t SlowingDownFrequency::evaluateElectronTermAtP(len_t ir, real_t p,OptionConstants::collqty_collfreq_mode collfreq_mode){
-    if (collfreq_mode==OptionConstants::COLLQTY_COLLISION_FREQUENCY_MODE_FULL){
-        if(p==0)
-            return 0;
-        real_t *T_cold = unknowns->GetUnknownData(id_Tcold);
-        real_t Theta,M;
-        real_t gamma = sqrt(1+p*p);
-        real_t gammaMinusOne = p*p/(gamma+1); // = gamma-1
-        Theta = T_cold[ir] / Constants::mc2inEV;
-        M = 0;
-        M += gamma*gamma* evaluatePsi1(ir,p) - Theta * evaluatePsi0(ir,p);
-        M +=  (Theta*gamma - 1) * p * exp( -gammaMinusOne/Theta );
-        M /= evaluateExp1OverThetaK(Theta,2.0);
-        return  M  / (gamma*gamma);
-    } else 
-        return 1;
-    
-}
-
-
-/**
- * Helper function for integral term in bremsstrahlung formula 
- */
-real_t bremsIntegrand(real_t x, void*){
-    return log(1+x)/x;
-}
-
-
-/**
- * Evaluates the bremsstrahlung stopping power formula. Using the non-screened 
- * formula given as (4BN) in H W Koch and J W Motz, Rev Mod Phys 31, 920 (1959).
- */
-real_t SlowingDownFrequency::evaluateBremsstrahlungTermAtP(len_t iz, len_t /*Z0*/, real_t p, OptionConstants::eqterm_bremsstrahlung_mode brems_mode, OptionConstants::collqty_collfreq_type /*collfreq_type*/){
-    if(brems_mode != OptionConstants::EQTERM_BREMSSTRAHLUNG_MODE_STOPPING_POWER)
-        return 0;
-    else if(p==0)
-        return 0;
-
-    real_t preFactor = constPreFactor * Constants::alpha / (4*M_PI);
-    len_t Z = ionHandler->GetZ(iz); 
-    real_t gamma = sqrt(1+p*p);
-    real_t gammaMinus1OverP = p/(gamma+1);
-    preFactor *= Z*Z * gammaMinus1OverP;
-
-    // The formula from ecritpaper Eq (18)
-    // return preFactor * 4*M_PI*( 0.35+0.2*log(gamma) );
-
-    real_t integralTerm,error;
-    gsl_function GSL_Func;
-    
-    GSL_Func.function = &(bremsIntegrand);
-    GSL_Func.params = nullptr; 
-    real_t epsabs=0, epsrel=3e-3;
-    gsl_integration_qags(&GSL_Func,0,2*p*(gamma+p),epsabs,epsrel,gsl_ad_w->limit,gsl_ad_w,&integralTerm,&error);
-
-    real_t logTerm = log(gamma+p);
-    real_t Term1 = (4.0/3.0) * (3*gamma*gamma+1)/(gamma*p) * logTerm;
-    real_t Term2 = -(8*gamma+6*p)/(3*gamma*p*p)*logTerm*logTerm - 4/3;
-    real_t Term3 = 2.0/(gamma*p) * integralTerm;
-
-    return preFactor*(Term1+Term2+Term3);
-}
-
-
-/**
- * Evaluates the purely momentum dependent prefactor for nu_s
- */
-real_t SlowingDownFrequency::evaluatePreFactorAtP(real_t p,OptionConstants::collqty_collfreq_mode collfreq_mode){
-    if(p==0) 
-        return 0; 
-    else if (collfreq_mode != OptionConstants::COLLQTY_COLLISION_FREQUENCY_MODE_ULTRA_RELATIVISTIC)
-        return constPreFactor * (1+p*p)/(p*p*p);
-    else
-        return constPreFactor / p;
-}
-
-<<<<<<< HEAD
-/**
- * Helper function to calculate a partial contribution to evaluateAtP
  */
 real_t SlowingDownFrequency::evaluateElectronTermAtP(len_t ir, real_t p,OptionConstants::collqty_collfreq_mode collfreq_mode){
     if (collfreq_mode==OptionConstants::COLLQTY_COLLISION_FREQUENCY_MODE_FULL){
@@ -236,6 +156,51 @@
     
 }
 
+
+/**
+ * Helper function for integral term in bremsstrahlung formula 
+ */
+real_t bremsIntegrand(real_t x, void*){
+    return log(1+x)/x;
+}
+
+
+/**
+ * Evaluates the bremsstrahlung stopping power formula. Using the non-screened 
+ * formula given as (4BN) in H W Koch and J W Motz, Rev Mod Phys 31, 920 (1959).
+ */
+real_t SlowingDownFrequency::evaluateBremsstrahlungTermAtP(len_t iz, len_t /*Z0*/, real_t p, OptionConstants::eqterm_bremsstrahlung_mode brems_mode, OptionConstants::collqty_collfreq_type /*collfreq_type*/){
+    if(brems_mode != OptionConstants::EQTERM_BREMSSTRAHLUNG_MODE_STOPPING_POWER)
+        return 0;
+    else if(p==0)
+        return 0;
+
+    real_t preFactor = constPreFactor * Constants::alpha / (4*M_PI);
+    len_t Z = ionHandler->GetZ(iz); 
+    real_t gamma = sqrt(1+p*p);
+    real_t gammaMinus1OverP = p/(gamma+1);
+    preFactor *= Z*Z * gammaMinus1OverP;
+
+    // The formula from ecritpaper Eq (18)
+    // return preFactor * 4*M_PI*( 0.35+0.2*log(gamma) );
+
+    real_t integralTerm,error;
+    gsl_function GSL_Func;
+    
+    GSL_Func.function = &(bremsIntegrand);
+    GSL_Func.params = nullptr; 
+    real_t epsabs=0, epsrel=3e-3;
+    gsl_integration_qags(&GSL_Func,0,2*p*(gamma+p),epsabs,epsrel,gsl_ad_w->limit,gsl_ad_w,&integralTerm,&error);
+
+    real_t logTerm = log(gamma+p);
+    real_t Term1 = (4.0/3.0) * (3*gamma*gamma+1)/(gamma*p) * logTerm;
+    real_t Term2 = -(8*gamma+6*p)/(3*gamma*p*p)*logTerm*logTerm - 4/3;
+    real_t Term3 = 2.0/(gamma*p) * integralTerm;
+
+    return preFactor*(Term1+Term2+Term3);
+}
+
+
 /**
  * Helper function to calculate a partial contribution to evaluateAtP
  */
@@ -270,64 +235,17 @@
 
 
 /**
- * Calculates a Rosenbluth potential matrix defined such that when it is muliplied
- * by the f_hot distribution vector, yields the slowing down frequency.
- */
-void SlowingDownFrequency::calculateIsotropicNonlinearOperatorMatrix(){
-
-    if( !(isPXiGrid && (mg->GetNp2() == 1)) )
-        throw NotImplementedException("Nonlinear collisions only implemented for hot tails (np2=1) and p-xi grid");
-
-    
-    const real_t *p_f = mg->GetP1_f();
-    const real_t *p = mg->GetP1();
-
-
-    // See doc/notes/theory.pdf appendix B for details on discretization of integrals;
-    // uses a trapezoidal rule
-    real_t p2, p2f;
-    real_t weightsIm1, weightsI;
-    for (len_t i = 1; i<np1+1; i++){
-        p2f = p_f[i]*p_f[i];
-        p2  = p[0]*p[0];
-        nonlinearMat[i][0] = 4*M_PI/p_f[i] * constPreFactor*( (p[1]-p[0])/2 + p[0]/3 )*p2/p2f;
-        for (len_t ip = 1; ip < i-1; ip++){
-            p2 = p[ip]*p[ip];
-            nonlinearMat[i][ip] = 4*M_PI/p_f[i] * constPreFactor* trapzWeights[ip]*p2/p2f;
-        } 
-        p2 = p[i-1]*p[i-1];
-        weightsIm1 = (p[i-1]-p[i-2])/2 + (p_f[i]-p[i-1])/(p[i]-p[i-1])*( (2*p[i]-p_f[i]-p[i-1])/2 );
-        nonlinearMat[i][i-1] = 4*M_PI/p_f[i] * constPreFactor * weightsIm1*p2/p2f ;
-        p2 = p[i]*p[i];
-        weightsI = (p_f[i]-p[i-1])*(p_f[i]-p[i-1])/(p[i]-p[i-1]);
-        nonlinearMat[i][i]   = 4*M_PI/p_f[i] * constPreFactor * (1.0/2)* weightsI *p2/p2f;
-    }
-}
-
-
-/**
- * Returns the mean excitation energy of ion species with index iz and charge state Z0.
- * Currently only for ions we have actual data for -- should investigate approximate models for other species.
- * TODO: Implement the approximate analytical 1-parameter formula (8) when data is missing, from 
- *       Sauer, Sabin, Oddershede J Chem Phys 148, 174307 (2018)
- */
-real_t SlowingDownFrequency::GetAtomicParameter(len_t iz, len_t Z0){
-    len_t Z = ionHandler->GetZ(iz);
-    if(Z0==Z)
-        return 0;
-    else if(Z0==(Z-1)) // For hydrogenic ions the mean excitation energy is 14.9916*Z^2 eV 
-        return Z*Z*14.9916 / Constants::mc2inEV;
-
-    // Fetch value from table if it exists:
-    for (len_t n=0; n<meanExcI_len; n++)
-        if( (Z==meanExcI_Zs[n]) && (Z0==meanExcI_Z0s[n]) )
-            return meanExcI_data[n];
-
-    throw FVM::FVMException("Mean excitation energy for ion species: '%s' in charge state Z0 = " LEN_T_PRINTF_FMT " is missing.", ionHandler->GetName(iz).c_str(), Z0); 
-}
-
-=======
->>>>>>> fb798fe2
+ * Evaluates the purely momentum dependent prefactor for nu_s
+ */
+real_t SlowingDownFrequency::evaluatePreFactorAtP(real_t p,OptionConstants::collqty_collfreq_mode collfreq_mode){
+    if(p==0) 
+        return 0; 
+    else if (collfreq_mode != OptionConstants::COLLQTY_COLLISION_FREQUENCY_MODE_ULTRA_RELATIVISTIC)
+        return constPreFactor * (1+p*p)/(p*p*p);
+    else
+        return constPreFactor / p;
+}
+
 
 /**
  * evaluates lim_{p\to 0} p^3nu_s, for use in the evaluation of the 
@@ -336,7 +254,7 @@
  * constPreFactor instead of evaluatePreFactorAtP.
  */
 real_t SlowingDownFrequency::GetP3NuSAtZero(len_t ir){
-    real_t *ncold = unknowns->GetUnknownData(id_ncold);
+    real_t *ncold = unknowns->GetUnknownData(id_ncold);    
     real_t ntarget = ncold[ir];
     if (isNonScreened)
         ntarget += nbound[ir];
@@ -409,14 +327,11 @@
  * by the f_hot distribution vector, yields the slowing down frequency.
  */
 void SlowingDownFrequency::calculateIsotropicNonlinearOperatorMatrix(){
-
     if( !(isPXiGrid && (mg->GetNp2() == 1)) )
         throw NotImplementedException("Nonlinear collisions only implemented for hot tails (np2=1) and p-xi grid");
-
     
     const real_t *p_f = mg->GetP1_f();
     const real_t *p = mg->GetP1();
-
 
     // See doc/notes/theory.pdf appendix B for details on discretization of integrals;
     // uses a trapezoidal rule
