/**
 * Implementation of a class that calculates and stores quantities related to the runaway growth rate, 
 * e.g. the effective critical field and runaway momentum, as well as avalanche and Dreicer growths etc.
 */

#include "DREAM/Equations/ConnorHastie.hpp"
#include "DREAM/Equations/RunawayFluid.hpp"
#include "DREAM/IO.hpp"
#include "DREAM/NotImplementedException.hpp"

using namespace DREAM;

const real_t RunawayFluid::tritiumHalfLife =  3.888e8;    // 12.32 years, in seconds
const real_t RunawayFluid::tritiumDecayEnergyEV = 18.6e3; // maximum beta electron kinetic energy in eV 


const len_t  RunawayFluid::conductivityLenT = 14;
const len_t  RunawayFluid::conductivityLenZ = 6;
//const real_t RunawayFluid::conductivityBraams[conductivityLenZ*conductivityLenT] = {3.75994, 3.7549, 3.7492, 3.72852, 3.6842, 3.57129, 3.18206, 2.65006, 2.03127, 1.33009, 0.94648, 0.67042, 0.42422, 0.29999, 7.42898, 7.27359, 7.12772, 6.73805, 6.20946, 5.43667, 4.13733, 3.13472, 2.27862, 1.45375, 1.02875, 0.72743, 0.46003, 0.32528, 8.7546, 8.53281, 8.32655, 7.78445, 7.06892, 6.06243, 4.47244, 3.32611, 2.39205, 1.51805, 1.07308, 0.75853, 0.47965, 0.33915, 10.39122, 10.07781, 9.78962, 9.04621, 8.09361, 6.80431, 4.8805, 3.57303, 2.54842, 1.61157, 1.13856, 0.80472, 0.50885, 0.35979, 11.33006, 10.95869, 10.61952, 9.75405, 8.66306, 7.21564, 5.11377, 3.72206, 2.64827, 1.67382, 1.18263, 0.83593, 0.52861, 0.37377, 12.76615, 12.29716, 11.87371, 10.81201, 9.50746, 7.82693, 5.47602, 3.96944, 2.82473, 1.7887, 1.2649, 0.89443, 0.56569, 0.4};
const real_t RunawayFluid::conductivityBraams[conductivityLenZ*conductivityLenT] = {12.7661,12.2972,11.8737,10.8120,9.5075,7.8269,5.4760,3.9694,2.8247,1.7887,1.2649,0.8944,0.5657,0.4000,11.3301,10.9587,10.6195,9.7540,8.6631,7.2156,5.1138,3.7221,2.6483,1.6738,1.1826,0.8359,0.5286,0.3738,10.3912,10.0778,9.7896,9.0462,8.0936,6.8043,4.8805,3.5730,2.5484,1.6116,1.1386,0.8047,0.5089,0.3598,8.7546,8.5328,8.3265,7.7844,7.0689,6.0624,4.4724,3.3261,2.3920,1.5180,1.0731,0.7585,0.4797,0.3392,7.4290,7.2736,7.1277,6.7381,6.2095,5.4367,4.1373,3.1347,2.2786,1.4538,1.0288,0.7274,0.4600,0.3253,3.7599,3.7549,3.7492,3.7285,3.6842,3.5713,3.1821,2.6501,2.0313,1.3301,0.9465,0.6704,0.4242,0.3000};
const real_t RunawayFluid::conductivityTmc2[conductivityLenT] = {0,0.01,0.02,0.05,0.1,0.2,0.5,1,2,5,10,20,50,100};
const real_t RunawayFluid::conductivityX[conductivityLenZ]    = {0,0.090909090909091,0.166666666666667,0.333333333333333,0.5,1};

/**
 * Constructor.
 */
RunawayFluid::RunawayFluid(
    FVM::Grid *g, FVM::UnknownQuantityHandler *u, SlowingDownFrequency *nuS, 
<<<<<<< HEAD
    PitchScatterFrequency *nuD, CoulombLogarithm *lnLee,
    CoulombLogarithm *lnLei, CollisionQuantity::collqty_settings *cqs,
    IonHandler *ions
) {
=======
    PitchScatterFrequency *nuD, CoulombLogarithm *lnLee, CoulombLogarithm *lnLei, 
    CollisionQuantity::collqty_settings *cqs, OptionConstants::collqty_Eceff_mode Eceff_mode
){
>>>>>>> e3d652aa
    this->gridRebuilt = true;
    this->rGrid = g->GetRadialGrid();
    this->nuS = nuS;
    this->nuD = nuD;
    this->lnLambdaEE = lnLee;
    this->lnLambdaEI = lnLei;
    this->collQtySettings = cqs;
    this->unknowns = u;
    this->ions = ions;

    id_ncold = this->unknowns->GetUnknownID(OptionConstants::UQTY_N_COLD);
    id_ntot  = this->unknowns->GetUnknownID(OptionConstants::UQTY_N_TOT);
    id_ni    = this->unknowns->GetUnknownID(OptionConstants::UQTY_ION_SPECIES);
    id_Tcold = this->unknowns->GetUnknownID(OptionConstants::UQTY_T_COLD);
    id_Eterm = this->unknowns->GetUnknownID(OptionConstants::UQTY_E_FIELD);

    const gsl_root_fsolver_type *GSL_rootsolver_type = gsl_root_fsolver_brent;
    const gsl_min_fminimizer_type *fmin_type = gsl_min_fminimizer_brent;
    this->gsl_ad_w = gsl_integration_workspace_alloc(1000);
    this->fsolve = gsl_root_fsolver_alloc (GSL_rootsolver_type);
    this->fmin = gsl_min_fminimizer_alloc(fmin_type);

    this->Eceff_mode = Eceff_mode;

    collSettingsForEc = new CollisionQuantity::collqty_settings;
    // Set collision settings for the Eceff calculation; always include bremsstrahlung and energy-dependent 
    // Coulomb logarithm, and also use superthermal mode (which avoids weird solutions near p ~ p_Te). 
    // The user only chooses between completely screened, non-screened or partially screened.
    collSettingsForEc->collfreq_type = collQtySettings->collfreq_type;
    collSettingsForEc->lnL_type = OptionConstants::COLLQTY_LNLAMBDA_ENERGY_DEPENDENT;
    collSettingsForEc->collfreq_mode = OptionConstants::COLLQTY_COLLISION_FREQUENCY_MODE_SUPERTHERMAL;
    collSettingsForEc->bremsstrahlung_mode = OptionConstants::EQTERM_BREMSSTRAHLUNG_MODE_STOPPING_POWER;

    // Set collision settings for the critical-momentum calculation: takes input settings but 
    // enforces superthermal mode which can cause unwanted thermal solutions to pc.
    collSettingsForPc = new CollisionQuantity::collqty_settings;
    collSettingsForPc->collfreq_type = collQtySettings->collfreq_type;
    collSettingsForPc->lnL_type      = collQtySettings->lnL_type;
    collSettingsForPc->bremsstrahlung_mode = collQtySettings->bremsstrahlung_mode;
    collSettingsForPc->collfreq_mode = OptionConstants::COLLQTY_COLLISION_FREQUENCY_MODE_SUPERTHERMAL;

    this->dreicer_ConnorHastie = new ConnorHastie(this);

    const gsl_interp2d_type *gsl_T = gsl_interp2d_bilinear; 
    gsl_cond = gsl_interp2d_alloc(gsl_T, conductivityLenT,conductivityLenZ);
    gsl_xacc = gsl_interp_accel_alloc();
    gsl_yacc = gsl_interp_accel_alloc();

    gsl_interp2d_init(gsl_cond, conductivityTmc2, conductivityX, conductivityBraams,conductivityLenT,conductivityLenZ);

}

/**
 * Destructor.
 */
RunawayFluid::~RunawayFluid(){
    DeallocateQuantities();

    gsl_integration_workspace_free(gsl_ad_w);
    gsl_root_fsolver_free(fsolve);
    gsl_min_fminimizer_free(fmin);

    gsl_interp2d_free(gsl_cond);
    gsl_interp_accel_free(gsl_xacc);
    gsl_interp_accel_free(gsl_yacc);
    
    delete dreicer_ConnorHastie;

    delete collSettingsForEc;
    delete collSettingsForPc;
}

/**
 * Rebuilds all runaway quantities if plasma parameters have changed.
 */
void RunawayFluid::Rebuild(){
    timerTot.Start();

    // Macro for running accumulating timers
    #define TIME(NAME, STM) \
        do { timer ## NAME .Start(); (STM); timer ## NAME .Stop(); } while (false)

    if(!parametersHaveChanged())
        return;
        
    if(gridRebuilt){
        nr = rGrid->GetNr();
        AllocateQuantities();
        gridRebuilt = false;
    }
    ncold   = unknowns->GetUnknownData(id_ncold);
    ntot    = unknowns->GetUnknownData(id_ntot);
    Tcold   = unknowns->GetUnknownData(id_Tcold);
    Eterm   = unknowns->GetUnknownData(id_Eterm);
    
    // The collision frequencies (nuS, nuD) uses the coulomb logarithms 
    // in a way that requires them to be rebuilt here.
    TIME(LnLambdaEE, lnLambdaEE->RebuildRadialTerms());
    TIME(LnLambdaEI, lnLambdaEI->RebuildRadialTerms());
    TIME(NuS, nuS->RebuildRadialTerms());
    TIME(NuD, nuD->RebuildRadialTerms());

    TIME(Derived, CalculateDerivedQuantities());
    TIME(EcEff, CalculateEffectiveCriticalField());
    TIME(PCrit, CalculateCriticalMomentum());
    TIME(Growthrates, CalculateGrowthRates());

    timerTot.Stop();
}

/** 
 * Returns true if any unknown quantities that affect runaway rates have changed. 
 */
bool RunawayFluid::parametersHaveChanged(){
    return unknowns->HasChanged(id_ncold) || unknowns->HasChanged(id_Tcold) || unknowns->HasChanged(id_ni) || 
            unknowns->HasChanged(id_Eterm) || gridRebuilt;
}


/**
 * Calculates the Connor-Hastie field Ec using the relativistic lnLambda
 * and the Dreicer field ED using the thermal lnLambda.
 */
void RunawayFluid::CalculateDerivedQuantities(){
    real_t *T_cold = unknowns->GetUnknownData(id_Tcold);
    for (len_t ir=0; ir<nr; ir++){
        Ec_free[ir] = lnLambdaEE->evaluateLnLambdaC(ir) * ncold[ir] * constPreFactor * Constants::me * Constants::c / Constants::ec;
        Ec_tot[ir]  = lnLambdaEE->evaluateLnLambdaC(ir) * ntot[ir]  * constPreFactor * Constants::me * Constants::c / Constants::ec;
        EDreic[ir]  = lnLambdaEE->evaluateLnLambdaT(ir) * ncold[ir] * constPreFactor * (Constants::me * Constants::c / Constants::ec) * (Constants::mc2inEV / T_cold[ir]);
        
        if(ncold[ir] > 0){
            tauEERel[ir] = 1/(lnLambdaEE->evaluateLnLambdaC(ir) * ncold[ir] * constPreFactor); // = m*c/(e*Ec_free)
            tauEETh[ir]  = 1/(lnLambdaEE->evaluateLnLambdaT(ir) * ncold[ir] * constPreFactor) * pow(2*T_cold[ir]/Constants::mc2inEV,1.5); 
        } else { // if ncold=0 (for example at t=0 of hot tail simulation), set to 'invalid'
            tauEERel[ir] = -1;
            tauEETh[ir]  = -1;
            
        }
        
    }
}


/**
 * Is called to specify that the grid has been rebuilt, and that reallocation of all stored quantities is needed.
 */
void RunawayFluid::GridRebuilt(){
    gridRebuilt = true;
    lnLambdaEE->GridRebuilt();
    lnLambdaEI->GridRebuilt();
    nuS->GridRebuilt();
    nuD->GridRebuilt();    
}



/**
 * Finds the root of the provided gsl_function in the interval x_lower < root < x_upper. 
 * Is used both in the Eceff and pCrit calculations. 
 */
void RunawayFluid::FindRoot(real_t x_lower, real_t x_upper, real_t *root, gsl_function gsl_func, gsl_root_fsolver *s){
    
    gsl_root_fsolver_set (s, &gsl_func, x_lower, x_upper); 

    int status;
    real_t epsrel = 3e-3;
    len_t max_iter = 30;
    for (len_t iteration = 0; iteration < max_iter; iteration++ ){
        status   = gsl_root_fsolver_iterate (s);
        *root    = gsl_root_fsolver_root (s);
        x_lower = gsl_root_fsolver_x_lower (s);
        x_upper = gsl_root_fsolver_x_upper (s);
        status   = gsl_root_test_interval (x_lower, x_upper, 0, epsrel);

        if (status == GSL_SUCCESS){
            
            break;
        }
    }
}

/**
 * A (crude) method which expands the interval [x_lower, x_upper] 
 * if a root of the provided gsl_function is not in the interval.
 */
void RunawayFluid::FindInterval(real_t *x_lower, real_t *x_upper, gsl_function gsl_func ){
    bool isLoUnderestimate = (gsl_func.function(*x_lower, gsl_func.params ) > 0);
    bool isUpOverestimate = (gsl_func.function(*x_upper, gsl_func.params ) < 0);
    while(!isLoUnderestimate){
        *x_upper = *x_lower;
        *x_lower *= 0.7;
        isLoUnderestimate = (gsl_func.function(*x_lower, gsl_func.params ) > 0);
        isUpOverestimate = true;
    }
    while (!isUpOverestimate){
        *x_upper *= 1.4;
        isUpOverestimate = (gsl_func.function(*x_upper, gsl_func.params ) < 0);
    }
}


///////////////////////////////////////////////////////////////////
/////////// BEGINNING OF BLOCK WITH METHODS RELATED TO  ///////////
/////////// CALCULATION OF THE EFFECTIVE CRITICAL FIELD /////////// 
///////////////////////////////////////////////////////////////////

/**
 * Parameter struct which is passed to all GSL functions involved in the Eceff calculations.
 */
struct UContributionParams {FVM::RadialGrid *rGrid; RunawayFluid *rf; SlowingDownFrequency *nuS; PitchScatterFrequency *nuD; len_t ir; real_t p; FVM::fluxGridType fgType; 
                            real_t Eterm; std::function<real_t(real_t,real_t,real_t)> Func; gsl_integration_workspace *gsl_ad_w;
                            gsl_min_fminimizer *fmin;real_t p_ex_lo; real_t p_ex_up; CollisionQuantity::collqty_settings *collSettingsForEc;};



#include "RunawayFluid.UFunc.cpp"

/**
 * Calculates and stores the effective critical field for runaway generation.
 * The calculation is based on Eq (21) in Hesslow et al, PPCF 60, 074010 (2018)
 * but has been generalized to account for inhomogeneous magnetic fields. The
 * method implemented here is outlined in DREAM/doc/notes/theory.
 * Essentially, the critical effective electric field is defined as the E
 * for which the maximum (with respect to p) of U(p) equals 0. Here, U
 * is the net momentum advection term averaged over an analytic pitch
 * angle distribution.
 */
void RunawayFluid::CalculateEffectiveCriticalField(){
    //effectiveCriticalField = new real_t[nr];
    if(Eceff_mode == OptionConstants::COLLQTY_ECEFF_MODE_CYLINDRICAL){
        if(collQtySettings->collfreq_type==OptionConstants::COLLQTY_COLLISION_FREQUENCY_TYPE_COMPLETELY_SCREENED)
            for(len_t ir=0; ir<nr; ir++)
                effectiveCriticalField[ir] = Ec_free[ir];
        else
            for(len_t ir=0; ir<nr; ir++)
                effectiveCriticalField[ir] = Ec_tot[ir];
        return;
    }
    // placeholder quantities that will be overwritten by the GSL functions
    std::function<real_t(real_t,real_t,real_t)> Func = [](real_t,real_t,real_t){return 0;};
    real_t Eterm = 0, p = 0, p_ex_lo = 0, p_ex_up = 0;

    real_t ELo, EUp;
    UContributionParams params; 
    gsl_function UExtremumFunc;
    for (len_t ir=0; ir<this->nr; ir++){
        params = {rGrid, this, nuS,nuD, ir, p, FVM::FLUXGRIDTYPE_DISTRIBUTION, Eterm, Func, gsl_ad_w,
                            fmin, p_ex_lo, p_ex_up,collSettingsForEc};
        UExtremumFunc.function = &(FindUExtremumAtE);
        UExtremumFunc.params = &params;

        /**
         * Initial guess: Eceff is between 0.9*Ec_tot and 1.5*Ec_tot
         */
        ELo = .9*Ec_tot[ir];
        EUp = 1.5*Ec_tot[ir];
        FindInterval(&ELo, &EUp, UExtremumFunc);
        FindRoot(ELo,EUp, &effectiveCriticalField[ir], UExtremumFunc,fsolve);
    }
}

/**
 *  Returns the minimum of -U (with respect to p) at a given Eterm 
 */
real_t RunawayFluid::FindUExtremumAtE(real_t Eterm, void *par){
    struct UContributionParams *params = (struct UContributionParams *) par;
    params->Eterm = Eterm;
    gsl_min_fminimizer *gsl_fmin = params->fmin;


    real_t p_ex_guess, p_ex_lo, p_ex_up;

    gsl_function F;
    F.function = &(UAtPFunc);
    F.params = params;
    real_t p_upper_threshold = 1000; // larger momenta are not physically relevant in our scenarios
    FindPExInterval(&p_ex_guess, &p_ex_lo, &p_ex_up, params, p_upper_threshold);

    // If the extremum is at a larger momentum than p_upper_threshold (or doesn't exist at all), 
    // we will define Eceff as the value where U(p_upper_threshold) = 0. 
    if(p_ex_up > p_upper_threshold)
        return UAtPFunc(p_upper_threshold,params);

    gsl_min_fminimizer_set(gsl_fmin, &F, p_ex_guess, p_ex_lo, p_ex_up);

    int status;
    real_t rel_error = 5e-2, abs_error=0;
    len_t max_iter = 30;
    for (len_t iteration = 0; iteration < max_iter; iteration++ ){
        status     = gsl_min_fminimizer_iterate(gsl_fmin);
        p_ex_guess = gsl_min_fminimizer_x_minimum(gsl_fmin);
        p_ex_lo    = gsl_min_fminimizer_x_lower(gsl_fmin);
        p_ex_up    = gsl_min_fminimizer_x_upper(gsl_fmin);
        status     = gsl_root_test_interval(p_ex_lo, p_ex_up, abs_error, rel_error);

        if (status == GSL_SUCCESS){
            break;
        }
    }

    real_t minimumFValue = gsl_min_fminimizer_f_minimum(gsl_fmin);
    return minimumFValue;
}


/**
 *  Finds an interval p \in [p_ex_lower, p_ex_upper] in which a minimum of -U(p) exists.  
 */
void RunawayFluid::FindPExInterval(real_t *p_ex_guess, real_t *p_ex_lower, real_t *p_ex_upper, void *par, real_t p_upper_threshold){
    struct UContributionParams *params = (struct UContributionParams *) par;

    *p_ex_lower = 1;
    *p_ex_upper = 100;
    *p_ex_guess = 10;
    real_t F_lo = UAtPFunc(*p_ex_lower,params);
    real_t F_up = UAtPFunc(*p_ex_upper,params);
    real_t F_g  = UAtPFunc(*p_ex_guess,params);
    
    if( (F_g < F_up) && (F_g < F_lo) ) // at least one minimum exists on the interval
        return;
    else if ( F_g > F_lo){ // Minimum located at p<p_ex_guess
        while(F_g > F_lo){
            *p_ex_upper = *p_ex_guess;
            *p_ex_guess = *p_ex_lower;
            *p_ex_lower /= 5;
            F_g = F_lo; //UAtPFunc(*p_ex_guess,params);
            F_lo = UAtPFunc(*p_ex_lower,params);
        }
    } else { // Minimum at p>p_ex_guss
        while( (F_g > F_up) && (*p_ex_upper < p_upper_threshold)){
            *p_ex_lower = *p_ex_guess;
            *p_ex_guess = *p_ex_upper;
            *p_ex_upper *= 5;
            F_g = F_up;//UAtPFunc(*p_ex_guess,params);
            F_up = UAtPFunc(*p_ex_upper,params);
        }
    }
}



///////////////////////////////////////////////////////////////
/////////// BEGINNING OF BLOCK WITH METHODS RELATED ///////////
/////////// TO THE CALCULATION OF GROWTH RATES      /////////// 
///////////////////////////////////////////////////////////////

/**
 * Calculates and stores runaway growth rates, such as the avalanche growth. 
 * Uses the matched formula from Hesslow et al. NF 59, 084004 (2019) for
 * the critical runaway momentum, which has been generalized to account for 
 * arbitrary inhomogeneous magnetic fields, see DREAM/doc/notes/theory.
 */
void RunawayFluid::CalculateGrowthRates(){
    real_t *n_tot  = unknowns->GetUnknownData(id_ntot); 
    real_t *E      = unknowns->GetUnknownData(id_Eterm);
    real_t *n_cold = unknowns->GetUnknownData(id_ncold);

    for (len_t ir = 0; ir<this->nr; ir++){
        avalancheGrowthRate[ir] = n_tot[ir] * constPreFactor * criticalREMomentumInvSq[ir];
        real_t pc = criticalREMomentum[ir]; 
//        if(pc!=std::numeric_limits<real_t>::infinity()){
 //           real_t gamma_crit = sqrt( 1 + pc*pc );
            tritiumRate[ir] = evaluateTritiumRate(pc);
            comptonRate[ir] = n_tot[ir]*evaluateComptonRate(criticalREMomentum[ir],gsl_ad_w);
   //     }
        
        // Dreicer runaway rate
        real_t Zeff = this->ions->evaluateZeff(ir);
        dreicerRunawayRate[ir] = dreicer_ConnorHastie->RunawayRate(ir, E[ir], n_cold[ir], Zeff);
    }
}


/**
 * Returns the runaway rate due to beta decay of tritium. The net runaway rate
 * dnRE/dt is obtained after multiplication by n_tritium.
 */
real_t RunawayFluid::evaluateTritiumRate(real_t pc){
    if(isinf(pc))
        return 0;
    real_t gamma_c = sqrt(1+pc*pc);
    real_t gammaMinusOne = pc*pc/(gamma_c+1);
    real_t w = Constants::mc2inEV * gammaMinusOne / tritiumDecayEnergyEV;
    real_t fracAbovePc = 1 + sqrt(w)*( -(35/8)*w + (21/4)*w*w - (15/8)*w*w*w);
    if(fracAbovePc < 0)
        return 0;

    return log(2) /tritiumHalfLife * fracAbovePc;
}


/**
 * Returns the total cross section for Compton scattering into p>pc due to incident photons 
 * of energy Eg (units of mc and mc2). Eq (29) in Martin-Solis NF 2017.
 */
real_t RunawayFluid::evaluateComptonTotalCrossSectionAtP(real_t Eg, real_t pc){
    real_t gamma_c = sqrt(1+pc*pc);
    real_t x = Eg;
    real_t Wc = pc*pc/(gamma_c+1); // = gamma_c-1
    real_t cc = 1 - 1/Eg * Wc /( Eg - Wc );
    return M_PI * Constants::r0 * Constants::r0 * ( (x*x-2*x-2)/(x*x*x) * log( (1+2*x)/( 1+x*(1-cc) ) ) 
        + 1/(2*x) * ( 1/( (1+x*(1-cc))*(1+x*(1-cc)) ) - 1/( (1+2*x)*(1+2*x) ) ) 
        - 1/(x*x*x) * ( 1 - x - (1+2*x) / (1+x*(1-cc)) - x*cc )   );
}

/**
 * Returns the photon spectral flux density expected for ITER, Eq (24) in Martin-Solis NF 2017.
 * TODO: provide settings to specify the photon flux density.
 * TODO: actually the flux density should be such that
 *   integral(evaluateComptonPhotonFluxSpectrum,Eg,0,inf) = 1e18
 */
real_t RunawayFluid::evaluateComptonPhotonFluxSpectrum(real_t Eg){
    real_t ITERPhotonFluxDensity = 1e18; // 1/m^2s
    real_t z = (1.2 + log(Eg * Constants::mc2inEV/1e6) ) / 0.8;
    return ITERPhotonFluxDensity * exp( - exp(z) - z + 1 );
}


/**
 * Returns the integrand appearing in the evaluation of the total production rate integral (flux density x cross section ) 
 */
struct ComptonParam {real_t pc;};
real_t ComptonIntegrandFunc(real_t Eg, void *par){
    struct ComptonParam *params = (struct ComptonParam *) par;
    
    real_t pc = params->pc;

    return RunawayFluid::evaluateComptonPhotonFluxSpectrum(Eg) * RunawayFluid::evaluateComptonTotalCrossSectionAtP(Eg,pc);
}

/**
 * Returns the runaway rate due to Compton scattering on gamma rays. The net runaway rate
 * dnRE/dt is obtained after multiplication by the total electron density n_tot.
 */
real_t RunawayFluid::evaluateComptonRate(real_t pc,gsl_integration_workspace *gsl_ad_w){
    if(isinf(pc))
        return 0;
    real_t gamma_c = sqrt(1+pc*pc);
    real_t gammacMinusOne = pc*pc/(gamma_c+1); // = gamma_c-1
    struct ComptonParam  params= {pc};
    gsl_function ComptonFunc;
    ComptonFunc.function = &(ComptonIntegrandFunc);
    ComptonFunc.params = &params;

    real_t Eg_min = (pc + gammacMinusOne) /2;
    real_t valIntegral;
    // qagiu assumes an infinite upper boundary
    real_t epsrel = 1e-4;
    real_t epsabs;
    gsl_integration_qagiu(&ComptonFunc, Eg_min , 0, epsrel, 1000, gsl_ad_w, &valIntegral, &epsabs);
    return valIntegral;
}


/**
 * Parameter struct used for the evaluation of pStarFunction.
 */
struct pStarFuncParams {real_t constTerm; len_t ir; RunawayFluid *rf;CollisionQuantity::collqty_settings *collSettingsForPc;};

/**
 * Returns the value of the function whose root (with respect to momentum p) 
 * corresponds to the critical runaway momentum.
 */
real_t RunawayFluid::pStarFunction(real_t p, void *par){
    struct pStarFuncParams *params = (struct pStarFuncParams *) par;
    CollisionQuantity::collqty_settings *collSettingsForPc = params->collSettingsForPc;
    real_t constTerm = params->constTerm;
    real_t ir = params->ir;
    RunawayFluid *rf = params->rf;
    return sqrt(sqrt(rf->evaluateBarNuSNuDAtP(ir,p,collSettingsForPc)))/constTerm -  p;
}

/**
 * Calculates and stores the critical runaway momentum. We separately store 1/p^2, since this is the factor
 * entering the avalanche growth rate, and our model will allow it to go negative to capture runaway decay.
 */
void RunawayFluid::CalculateCriticalMomentum(){
    real_t E, constTerm;
    real_t effectivePassingFraction;
    gsl_function gsl_func;
    pStarFuncParams pStar_params;
    real_t pLo, pUp, pStar;
    real_t *E_term = unknowns->GetUnknownData(id_Eterm); 
    for(len_t ir=0; ir<this->nr; ir++){
        if(E_term[ir] > effectiveCriticalField[ir])
            E =  Constants::ec * E_term[ir] /(Constants::me * Constants::c);
        else
            E =  Constants::ec * effectiveCriticalField[ir] /(Constants::me * Constants::c);

        /*
        Chooses whether trapping effects are accounted for in growth rates via setting 
        (could imagine another setting where you go smoothly from one to the other as 
        t_orbit/t_coll_at_pstar goes from <<1 to >>1)
        */
        if(collQtySettings->pstar_mode == OptionConstants::COLLQTY_PSTAR_MODE_COLLISIONAL){
            effectivePassingFraction = 1;
        } else if(collQtySettings->pstar_mode == OptionConstants::COLLQTY_PSTAR_MODE_COLLISIONLESS){
            effectivePassingFraction = rGrid->GetEffPassFrac(ir);
        }
        constTerm = sqrt(sqrt(E*E * effectivePassingFraction));

        pStar_params = {constTerm,ir,this, collSettingsForPc}; 
        gsl_func.function = &(pStarFunction);
        gsl_func.params = &pStar_params;

        // Estimate bounds on pStar assuming the limits of complete and no screening. Note that nuSHat and nuDHat are independent of p
        CollisionQuantity::collqty_settings collSetCompScreen;
        collSetCompScreen = *collSettingsForPc;
        collSetCompScreen.collfreq_type = OptionConstants::COLLQTY_COLLISION_FREQUENCY_TYPE_COMPLETELY_SCREENED;
        CollisionQuantity::collqty_settings collSetNoScreen;
        collSetNoScreen = *collSettingsForPc;
        collSetNoScreen.collfreq_type = OptionConstants::COLLQTY_COLLISION_FREQUENCY_TYPE_NON_SCREENED;
        real_t nuSHat_COMPSCREEN = evaluateNuSHat(ir,1,&collSetCompScreen);
        real_t nuDHat_COMPSCREEN = evaluateNuDHat(ir,1,&collSetCompScreen);
        real_t nuSHat_NOSCREEN = evaluateNuSHat(ir,1,&collSetNoScreen);
        real_t nuDHat_NOSCREEN = evaluateNuDHat(ir,1,&collSetNoScreen);
        pc_COMPLETESCREENING[ir] = sqrt(sqrt(nuSHat_COMPSCREEN*nuDHat_COMPSCREEN)/E);
        pc_NOSCREENING[ir] = sqrt( sqrt(nuSHat_NOSCREEN*nuDHat_NOSCREEN) /E );

        pLo = pc_COMPLETESCREENING[ir];
        pUp = pc_NOSCREENING[ir];
        FindInterval(&pLo,&pUp, gsl_func);
        FindRoot(pLo,pUp, &pStar, gsl_func,fsolve);

        // Set critical RE momentum so that 1/pc^2 = (E-Eceff)/sqrt(NuSbar(NuDbar + 4*NuSbar))
        real_t nuSHat = evaluateNuSHat(ir,pStar,collSettingsForPc);
        real_t nuDHat = evaluateNuDHat(ir,pStar,collSettingsForPc);

        real_t EMinusEceff = Constants::ec * (E_term[ir] - effectiveCriticalField[ir]) /(Constants::me * Constants::c);
        real_t nuSnuDTerm = nuSHat*(nuDHat + 4*nuSHat) ;
        criticalREMomentumInvSq[ir] = EMinusEceff*sqrt(effectivePassingFraction) / sqrt(nuSnuDTerm);

        if (EMinusEceff<=0)
            criticalREMomentum[ir] = std::numeric_limits<real_t>::infinity() ; // should make growth rates zero
        else
            criticalREMomentum[ir] = 1/sqrt(criticalREMomentumInvSq[ir]);
    }
}
    
/**
 *  Returns nuS*p^3/gamma^2, which is constant for ideal plasmas. (only lnL energy dependence)
 */
real_t RunawayFluid::evaluateNuSHat(len_t ir, real_t p, CollisionQuantity::collqty_settings *inSettings){
    OptionConstants::collqty_collfreq_mode collfreq_mode = collQtySettings->collfreq_mode;
    return constPreFactor * nuS->evaluateAtP(ir,p,inSettings) / nuS->evaluatePreFactorAtP(p,collfreq_mode);
}
/** 
 * Returns nuD*p^3/gamma, which is constant for ideal plasmas. (only lnL energy dependence)
 */
real_t RunawayFluid::evaluateNuDHat(len_t ir, real_t p, CollisionQuantity::collqty_settings *inSettings){
    OptionConstants::collqty_collfreq_mode collfreq_mode = collQtySettings->collfreq_mode;
    return constPreFactor * nuD->evaluateAtP(ir,p,inSettings) / nuD->evaluatePreFactorAtP(p,collfreq_mode);
}

/**
 * Returns nuS*nuD*p^6/gamma^3, which is constant for ideal plasmas. (only lnL energy dependence)
 */
real_t RunawayFluid::evaluateBarNuSNuDAtP(len_t ir, real_t p, CollisionQuantity::collqty_settings *inSettings){
    real_t nuSHat = evaluateNuSHat(ir,p,inSettings);
    real_t nuDHat = evaluateNuDHat(ir,p,inSettings);
    return nuSHat * nuDHat;
}

/**
 * Allocate all stored quantities. 
 */
void RunawayFluid::AllocateQuantities(){
    DeallocateQuantities();

    Ec_free  = new real_t[nr];
    Ec_tot   = new real_t[nr];
    tauEERel = new real_t[nr];
    tauEETh  = new real_t[nr];
    EDreic   = new real_t[nr];

    effectiveCriticalField  = new real_t[nr];
    criticalREMomentum      = new real_t[nr];
    criticalREMomentumInvSq = new real_t[nr];
    pc_COMPLETESCREENING    = new real_t[nr];
    pc_NOSCREENING          = new real_t[nr];
    avalancheGrowthRate     = new real_t[nr];
    dreicerRunawayRate      = new real_t[nr];

    tritiumRate = new real_t[nr];
    comptonRate = new real_t[nr];
}

/**
 * Deallocate all quantities
 */
void RunawayFluid::DeallocateQuantities(){
    if(Ec_free != nullptr){
        delete [] Ec_free;
        delete [] Ec_tot;
        delete [] tauEERel;
        delete [] tauEETh;
        delete [] EDreic;
        delete [] effectiveCriticalField;
        delete [] criticalREMomentum;
        delete [] pc_COMPLETESCREENING;
        delete [] pc_NOSCREENING;
        delete [] avalancheGrowthRate;
        delete [] dreicerRunawayRate;
        delete [] tritiumRate;
        delete [] comptonRate;
    }
}





/**
 * Returns the Sauter electric conductivity of a relativistic plasma.
 *  sigma_Sauter = ( j_||/B ) / (<E*B>/<B^2>)
 * i.e. sigma_Sauter = j_ohm / (E_term / sqrt(<B^2>/Bmin^2) ) 
 */
real_t RunawayFluid::evaluateSauterElectricConductivity(len_t ir, real_t Zeff){
    return evaluateBraamsElectricConductivity(ir,Zeff) * evaluateNeoclassicalConductivityCorrection(ir,Zeff);
}

/**
 * Returns the Braams-Karney electric conductivity of a relativistic plasma.
 */
real_t RunawayFluid::evaluateBraamsElectricConductivity(len_t ir, real_t Zeff){
    len_t id_Tcold = unknowns->GetUnknownID(OptionConstants::UQTY_T_COLD);
    real_t *T_cold = unknowns->GetUnknownData(id_Tcold);
    const real_t T_SI = T_cold[ir] * Constants::ec;
//    const real_t *Zeff = ionHandler->evaluateZeff();

    real_t sigmaBar = gsl_interp2d_eval(gsl_cond, conductivityTmc2, conductivityX, conductivityBraams, 
                T_SI / (Constants::me * Constants::c * Constants::c), 1.0/(1+Zeff), gsl_xacc, gsl_yacc  );
    
    real_t BraamsConductivity = 4*M_PI*Constants::eps0*Constants::eps0 * T_SI*sqrt(T_SI) / 
            (Zeff * sqrt(Constants::me) * Constants::ec * Constants::ec * lnLambdaEE->GetLnLambdaT(ir) ) * sigmaBar;
    return BraamsConductivity;
}


/**
 * Returns the correction to the Spitzer conductivity, valid in all collisionality regimes,
 * taken from O Sauter, C Angioni and Y R Lin-Liu, Phys Plasmas 6, 2834 (1999).
 */
real_t RunawayFluid::evaluateNeoclassicalConductivityCorrection(len_t ir, real_t Zeff, bool collisionLess){
    real_t ft = 1 - rGrid->GetEffPassFrac(ir);
    
    
    real_t X = ft;
    const real_t R0 = rGrid->GetR0();
    if(isinf(R0))
        X = 0;
    else if(!collisionLess){
        // qR0 is the safety factor multiplied by R0
        const real_t qR0 =  rGrid->GetVpVol(ir)*rGrid->GetVpVol(ir)*rGrid->GetBTorG(ir)*rGrid->GetFSA_1OverR2(ir)*rGrid->GetFSA_NablaR2OverR2(ir)
             / (4*M_PI*M_PI*Constants::mu0*unknowns->GetUnknownData(unknowns->GetUnknownID(OptionConstants::UQTY_I_P))[ir]);     
        real_t *T_cold = unknowns->GetUnknownData(id_Tcold);
        real_t *n_cold = unknowns->GetUnknownData(id_ncold);
        real_t TkeV = T_cold[ir]/1000;
        real_t eps = rGrid->GetR(ir)/R0;
        real_t nuEStar = 0.012*n_cold[ir]*Zeff * qR0/(eps*sqrt(eps) * TkeV*TkeV);

        X /= 1 + (0.55-0.1*ft)*sqrt(nuEStar) + 0.45*(1-ft)*nuEStar/(Zeff*sqrt(Zeff)) ;
    }
    return 1 - (1+0.36/Zeff)*X + X*X/Zeff * (0.59-0.23*X);
}

/**
 * Placeholder calculation of the partial derivative of conductivity
 * with respect to temperature; assumes for now that it has 
 * a pure 1/T^1.5 dependence.
 */  
real_t* RunawayFluid::evaluatePartialContributionSauterConductivity(real_t *Zeff, len_t derivId) {
    real_t *dSigma = new real_t[nr];
    if(derivId!=id_Tcold)
        for(len_t ir = 0; ir<nr; ir++)
            dSigma[ir] = 0;
    else { 
        real_t *Tcold = unknowns->GetUnknownData(id_Tcold);
        for(len_t ir = 0; ir<nr; ir++)
            dSigma[ir] = 1.5 * evaluateSauterElectricConductivity(ir,Zeff[ir]) / Tcold[ir];
    }
    return dSigma; 
}


/**
 * Placeholder (?) calculation of the partial derivative of the 
 * conductivity with respect to temperature; assumes for now that 
 * it has a pure T^1.5 dependence.
 */  
real_t* RunawayFluid::evaluatePartialContributionBraamsConductivity(real_t *Zeff, len_t derivId) {
    real_t *dSigma = new real_t[nr];
    if(derivId!=id_Tcold)
        for(len_t ir = 0; ir<nr; ir++)
            dSigma[ir] = 0;
    else { 
        real_t *Tcold = unknowns->GetUnknownData(id_Tcold);
        for(len_t ir = 0; ir<nr; ir++)
            dSigma[ir] = 1.5 * evaluateBraamsElectricConductivity(ir,Zeff[ir]) / Tcold[ir];
    }
    return dSigma; 
}


/**
 * Calculation of the partial derivative of the avalanche growth rate 
 * with respect to unknown quantities. So far approximate expression
 * assuming the E-field dependence is captured via the (E-Eceff) coefficient
 * and density via Eceff ~ n_tot.
 */
real_t* RunawayFluid::evaluatePartialContributionAvalancheGrowthRate(len_t derivId) {
    real_t *dGamma = new real_t[nr];
    if( !( (derivId==id_Eterm) || (derivId==id_ntot) ) )
        for(len_t ir = 0; ir<nr; ir++)
            dGamma[ir] = 0;

    // set dGamma to d(Gamma)/d(E_term)
    for(len_t ir=0; ir<nr; ir++)
        dGamma[ir] = avalancheGrowthRate[ir] / ( Eterm[ir] - effectiveCriticalField[ir] );

    // if derivative w.r.t. n_tot, multiply by d(E-Eceff)/dntot = -dEceff/dntot ~ -Eceff/ntot
    if(derivId==id_ntot)
        for(len_t ir=0; ir<nr; ir++)
            dGamma[ir] *= - effectiveCriticalField[ir] / ntot[ir];


    return dGamma;
}



/**
 * Public method used mainly for benchmarking: evaluates the pitch-averaged friction function -U 
 */
real_t RunawayFluid::testEvalU(len_t ir, real_t p, real_t Eterm, CollisionQuantity::collqty_settings *inSettings){
    std::function<real_t(real_t,real_t,real_t)> Func = [](real_t,real_t,real_t){return 0;};
    real_t p_ex_lo = 0, p_ex_up = 0;
    gsl_integration_workspace *gsl_ad_w = gsl_integration_workspace_alloc(1000);
    const gsl_min_fminimizer_type *fmin_type = gsl_min_fminimizer_brent;
    gsl_min_fminimizer *fmin = gsl_min_fminimizer_alloc(fmin_type);

    struct UContributionParams params = {rGrid, this, nuS,nuD, ir, p, FVM::FLUXGRIDTYPE_DISTRIBUTION, Eterm, Func, gsl_ad_w,
                    fmin, p_ex_lo, p_ex_up,inSettings};
    return UAtPFunc(p,&params);
}

/**
 * Printing timing information for this object.
 */
void RunawayFluid::PrintTimings() {
    real_t
        tot  = timerTot.GetMicroseconds(),
        lnEE = timerLnLambdaEE.GetMicroseconds(),
        lnEI = timerLnLambdaEI.GetMicroseconds(),
        nuS  = timerNuS.GetMicroseconds(),
        nuD  = timerNuD.GetMicroseconds(),
        derv = timerDerived.GetMicroseconds(),
        Ecef = timerEcEff.GetMicroseconds(),
        pcrt = timerPCrit.GetMicroseconds(),
        grwt = timerGrowthrates.GetMicroseconds();

    DREAM::IO::PrintInfo("RUNAWAY FLUID TIMINGS");
    DREAM::IO::PrintInfo("  ln(lambda_ee):       %3.2f%%", lnEE/tot*100.0);
    DREAM::IO::PrintInfo("  ln(lambda_ei):       %3.2f%%", lnEI/tot*100.0);
    DREAM::IO::PrintInfo("  nu_s:                %3.2f%%", nuS/tot*100.0);
    DREAM::IO::PrintInfo("  nu_D:                %3.2f%%", nuD/tot*100.0);
    DREAM::IO::PrintInfo("  Derived quantities.: %3.2f%%", derv/tot*100.0);
    DREAM::IO::PrintInfo("  Ec_eff:              %3.2f%%", Ecef/tot*100.0);
    DREAM::IO::PrintInfo("  p_crit:              %3.2f%%", pcrt/tot*100.0);
    DREAM::IO::PrintInfo("  Growth rates:        %3.2f%%", grwt/tot*100.0);
}
<|MERGE_RESOLUTION|>--- conflicted
+++ resolved
@@ -26,16 +26,10 @@
  */
 RunawayFluid::RunawayFluid(
     FVM::Grid *g, FVM::UnknownQuantityHandler *u, SlowingDownFrequency *nuS, 
-<<<<<<< HEAD
     PitchScatterFrequency *nuD, CoulombLogarithm *lnLee,
     CoulombLogarithm *lnLei, CollisionQuantity::collqty_settings *cqs,
-    IonHandler *ions
+    IonHandler *ions, OptionConstants::collqty_Eceff_mode Eceff_mode
 ) {
-=======
-    PitchScatterFrequency *nuD, CoulombLogarithm *lnLee, CoulombLogarithm *lnLei, 
-    CollisionQuantity::collqty_settings *cqs, OptionConstants::collqty_Eceff_mode Eceff_mode
-){
->>>>>>> e3d652aa
     this->gridRebuilt = true;
     this->rGrid = g->GetRadialGrid();
     this->nuS = nuS;
