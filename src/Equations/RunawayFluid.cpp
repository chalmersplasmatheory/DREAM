--- conflicted
+++ resolved
@@ -850,18 +850,10 @@
         X = 0;
     else if(!collisionLess){
         // qR0 is the safety factor multiplied by R0
-<<<<<<< HEAD
         const real_t *jtot = unknowns->GetUnknownData(id_jtot);
         real_t mu0Ip = Constants::mu0 * TotalPlasmaCurrentFromJTot::EvaluateIpInsideR(ir,rGrid,jtot);
         const real_t qR0 = rGrid->SafetyFactorNormalized(ir,mu0Ip);
-        real_t *T_cold = unknowns->GetUnknownData(id_Tcold);
-        real_t *n_cold = unknowns->GetUnknownData(id_ncold);
-        real_t TkeV = T_cold[ir]/1000;
-=======
-        const real_t qR0 = rGrid->GetVpVol(ir)*rGrid->GetVpVol(ir)*rGrid->GetBTorG(ir)*rGrid->GetFSA_1OverR2(ir)*rGrid->GetFSA_NablaR2OverR2(ir)
-             / (4*M_PI*M_PI*Constants::mu0*unknowns->GetUnknownData(OptionConstants::UQTY_I_P)[ir]);     
         real_t TkeV = Tcold/1000;
->>>>>>> 89542aa8
         real_t eps = rGrid->GetR(ir)/R0;
         real_t nuEStar = 0.012*ncold*Zeff * qR0/(eps*sqrt(eps) * TkeV*TkeV);
 
