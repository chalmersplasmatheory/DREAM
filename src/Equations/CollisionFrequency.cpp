/**
 * Implementation of the a which handles the construction of 
 * collision frequencies as well as their partial derivatives 
 * with respect to the unknown quantities.
 * CollisionFrequencies should be rebuilt after their CoulombLogarithms
 * have been rebuilt.
 */

#include "DREAM/Equations/CollisionFrequency.hpp"
#include "DREAM/Constants.hpp"
#include "DREAM/Settings/OptionConstants.hpp"
#include "FVM/UnknownQuantityHandler.hpp"
#include "DREAM/NotImplementedException.hpp"
#include "FVM/FVMException.hpp"
#include <string>
#include "gsl/gsl_sf_bessel.h"

using namespace DREAM;

/**
 * Constructor.
 */
CollisionFrequency::CollisionFrequency(FVM::Grid *g, FVM::UnknownQuantityHandler *u, IonHandler *ih,  
                CoulombLogarithm *lnLee, CoulombLogarithm *lnLei,
                enum OptionConstants::momentumgrid_type mgtype,  struct collqty_settings *cqset)
                : CollisionQuantity(g,u,ih,mgtype,cqset) {
    lnLambdaEE = lnLee;
    lnLambdaEI = lnLei;
}


/**
 * Destructor.
 */
CollisionFrequency::~CollisionFrequency(){
    DeallocatePartialQuantities();
}


/**
 * Evaluates the collision frequency at radial grid point ir and momentum p,
 * neglecting any contribution from the nonlinear collision operator, using
 * the input collqty_settings object.
 */
real_t CollisionFrequency::evaluateAtP(len_t ir, real_t p,collqty_settings *inSettings){ 
    bool isPartiallyScreened = (inSettings->collfreq_type==OptionConstants::COLLQTY_COLLISION_FREQUENCY_TYPE_PARTIALLY_SCREENED 
    || inSettings->collfreq_type==OptionConstants::COLLQTY_COLLISION_FREQUENCY_TYPE_PARTIALLY_SCREENED_WALKOWIAK);
    bool isNonScreened = (inSettings->collfreq_type==OptionConstants::COLLQTY_COLLISION_FREQUENCY_TYPE_NON_SCREENED);
    bool isBrems = (inSettings->bremsstrahlung_mode != OptionConstants::EQTERM_BREMSSTRAHLUNG_MODE_NEGLECT);
    real_t ntarget = GetNTarget(ir, isNonScreened);
    real_t preFact = evaluatePreFactorAtP(p,inSettings->collfreq_mode); 
    real_t lnLee = lnLambdaEE->evaluateAtP(ir,p,inSettings);
    real_t lnLei = lnLambdaEI->evaluateAtP(ir,p,inSettings);
    
    // Add electron contribution to collision frequency
    real_t collFreq = lnLee * evaluateElectronTermAtP(ir,p,inSettings->collfreq_mode) * ntarget;

    len_t ind;
    // Add ion contribution; SlowingDownFrequency doesn't have one and will skip this step
    if(hasIonTerm){
        for(len_t iz = 0; iz<nZ; iz++)
            for(len_t Z0=0; Z0<=Zs[iz]; Z0++){
                ind = ionIndex[iz][Z0];
                len_t Zfact = Z0*Z0;
                if(isNonScreened)
                    Zfact = Zs[iz]*Zs[iz];
                collFreq += lnLei * Zfact * evaluateIonTermAtP(iz,Z0,p) * ionDensities[ir][ind];
            }
    }
    // Add screening contribution
    if(isPartiallyScreened)
        for(len_t iz = 0; iz<nZ; iz++)
            for(len_t Z0=0; Z0<=Zs[iz]; Z0++){
                ind = ionIndex[iz][Z0];
                collFreq +=  evaluateScreenedTermAtP(iz,Z0,p,inSettings->collfreq_type) * ionDensities[ir][ind];
            }
    // Add stopping contribution
	if(isPartiallyScreened)
	for(len_t iz = 0; iz<nZ; iz++)
		for(len_t Z0=0; Z0<=Zs[iz]; Z0++){
			ind = ionIndex[iz][Z0];
			collFreq +=  evaluateStoppingTermAtP(iz,Z0,p,inSettings->collfreq_mode) * ionDensities[ir][ind];
		}
    collFreq *= preFact;

    // Add Bremsstrahlung contribution
    if(isBrems)
        for(len_t iz = 0; iz<nZ; iz++)
            for(len_t Z0=0; Z0<=Zs[iz]; Z0++){
                ind = ionIndex[iz][Z0];
                collFreq +=  evaluateBremsstrahlungTermAtP(iz,Z0,p,inSettings->bremsstrahlung_mode) * ionDensities[ir][ind];
            }

    return collFreq;
}


/**
 *  Calculates and stores partial terms which depend on unknown quantities (density and temperature).
 */
void CollisionFrequency::RebuildPlasmaDependentTerms(){
    len_t indZ;
    for(len_t iz = 0; iz<nZ; iz++)
        for(len_t Z0=0; Z0<=Zs[iz]; Z0++)
            for(len_t ir=0; ir<nr; ir++){
                indZ = ionIndex[iz][Z0];            
                ionDensities[ir][indZ] = ionHandler->GetIonDensity(ir,iz,Z0);
            }
    
    for(len_t ir=0; ir<nr; ir++){
        const real_t Theta = unknowns->GetUnknownData(id_Tcold)[ir] / Constants::mc2inEV;
        K0Scaled[ir] = evaluateExp1OverThetaK(Theta,0.0);
        K1Scaled[ir] = evaluateExp1OverThetaK(Theta,1.0);
        K2Scaled[ir] = evaluateExp1OverThetaK(Theta,2.0);
    }
    
    if(collQtySettings->collfreq_mode==OptionConstants::COLLQTY_COLLISION_FREQUENCY_MODE_FULL)
        InitializeGSLWorkspace();
    if (!buildOnlyF1F2){
        setElectronTerm(nColdTerm,mg->GetP(),nr,np1,np2_store);
        setElectronTerm(nColdTerm_fr,mg->GetP(),nr/*+1*/,np1,np2_store);
    }
    setElectronTerm(nColdTerm_f1,mg->GetP_f1(),nr,np1+1,np2_store);
    setElectronTerm(nColdTerm_f2,mg->GetP_f2(),nr,np1,np2_store+1);
}


/**
 * Calculates and stores all quantities that do not depend on momentum. Is to be used instead of Rebuild when
 * you only want to use the CollisionFrequency::evaluateAtP function (such as in RunawayFluid).
 */
void CollisionFrequency::RebuildRadialTerms(){
    if(gridRebuilt){
        DeallocateRadialQuantities();
        nr  = rGrid->GetNr();
        nZ  = ionHandler->GetNZ();
        nzs = ionHandler->GetNzs();
        AllocateRadialQuantities();
    }
    len_t indZ;
    const len_t *ZAtomicCharge = ionHandler->GetZs();
    for(len_t iz = 0; iz<nZ; iz++){
        Zs[iz] = ZAtomicCharge[iz];
        for(len_t Z0=0; Z0<=Zs[iz]; Z0++){
            indZ = ionHandler->GetIndex(iz,Z0);
            ionIndex[iz][Z0] = indZ; 
            atomicParameter[indZ] = GetAtomicParameter(iz,Z0);
            for(len_t ir=0; ir<nr; ir++)
                ionDensities[ir][indZ] = ionHandler->GetIonDensity(ir,iz,Z0);
        }
    }
    if(collQtySettings->collfreq_mode==OptionConstants::COLLQTY_COLLISION_FREQUENCY_MODE_FULL)
        InitializeGSLWorkspace();
}


/**
 * Allocates quantities involved in RebuildRadialTerms()
 */
void CollisionFrequency::AllocateRadialQuantities(){    
//    DeallocateRadialQuantities();
    InitializeGSLWorkspace();
    Zs = new real_t[nZ];
    ionIndex = new real_t*[nZ];
    ionDensities = new real_t*[nr];
    atomicParameter = new real_t[nzs];

    for(len_t iz=0;iz<nZ;iz++)
        ionIndex[iz] = new real_t[ionHandler->GetZ(iz)+1];
    for(len_t ir=0; ir<nr;ir++)
        ionDensities[ir] = new real_t[nzs];

}


/**
 * Deallocates quantities involved in RebuildRadialTerms()
 */
void CollisionFrequency::DeallocateRadialQuantities(){
    if(Zs!=nullptr){
        delete [] Zs;
        delete [] atomicParameter;

        for(len_t iz=0;iz<nZ;iz++)
            delete [] ionIndex[iz];
        for(len_t ir=0; ir<nr;ir++)
            delete [] ionDensities[ir];
        delete [] ionIndex;
        delete [] ionDensities;
    }
}


/**
 * Calculates and stores partial contributions that only depend on the grid. If using P-Xi grid, 
 * only store momentum dependent quantities on a size np1 array. 
 */
void CollisionFrequency::RebuildConstantTerms(){
    const len_t *ZAtomicCharge = ionHandler->GetZs();
    len_t indZ;
    for(len_t iz = 0; iz<nZ; iz++){
        Zs[iz] = ZAtomicCharge[iz];
        for(len_t Z0=0; Z0<=Zs[iz]; Z0++){
            indZ = ionHandler->GetIndex(iz,Z0);
            ionIndex[iz][Z0] = indZ; 
            atomicParameter[indZ] = GetAtomicParameter(iz,Z0);
        }
    }

    if (!buildOnlyF1F2){
        setPreFactor(preFactor,mg->GetP(),np1,np2_store);
        setPreFactor(preFactor_fr,mg->GetP(),np1,np2_store);
        setIonTerm(ionTerm,mg->GetP(),np1,np2_store);
        setIonTerm(ionTerm_fr,mg->GetP(),np1,np2_store);
        if(isBrems){
            setBremsTerm(bremsTerm,mg->GetP(),np1,np2_store);
            setBremsTerm(bremsTerm_fr,mg->GetP(),np1,np2_store);
        }
        if(isPartiallyScreened){
            setScreenedTerm(screenedTerm,mg->GetP(),np1,np2_store);
            setScreenedTerm(screenedTerm_fr,mg->GetP(),np1,np2_store);
            setStoppingTerm(stoppingTerm,mg->GetP(),np1,np2_store);
            setStoppingTerm(stoppingTerm_fr,mg->GetP(),np1,np2_store);
        }
    }
    setPreFactor(preFactor_f1,mg->GetP_f1(),np1+1,np2_store);
    setPreFactor(preFactor_f2,mg->GetP_f2(),np1,np2_store+1);
    setIonTerm(ionTerm_f1,mg->GetP_f1(),np1+1,np2_store);
    setIonTerm(ionTerm_f2,mg->GetP_f2(),np1,np2_store+1);
    if(isBrems){
        setBremsTerm(bremsTerm_f1,mg->GetP_f1(),np1+1,np2_store);
        setBremsTerm(bremsTerm_f2,mg->GetP_f2(),np1,np2_store+1);
    }
    if(isPartiallyScreened){
        setScreenedTerm(screenedTerm_f1,mg->GetP_f1(),np1+1,np2_store);
        setScreenedTerm(screenedTerm_f2,mg->GetP_f2(),np1,np2_store+1);
        setStoppingTerm(stoppingTerm_f1,mg->GetP_f1(),np1+1,np2_store);
        setStoppingTerm(stoppingTerm_f2,mg->GetP_f2(),np1,np2_store+1);
    }
    if(isNonlinear)
        calculateIsotropicNonlinearOperatorMatrix();
}


/**
 * Calculates and stores the partial contributions (i.e. kind of partial derivates of 
 * the collision frequencies)
 */
void CollisionFrequency::SetPartialContributions(FVM::fluxGridType fluxGridType){
    if(fluxGridType==FVM::FLUXGRIDTYPE_DISTRIBUTION){
        SetNColdPartialContribution(nColdTerm,preFactor,lnLambdaEE->GetValue(),nr,np1,np2,nColdPartialContribution);
        SetNiPartialContribution(nColdTerm,ionTerm, screenedTerm,stoppingTerm,bremsTerm,preFactor,lnLambdaEE->GetValue(),lnLambdaEI->GetValue(),nr,np1,np2,ionPartialContribution, ionLnLambdaPartialContribution);
        SetTColdPartialContribution(nColdTerm,ionTerm, preFactor,lnLambdaEE->GetValue(),mg->GetP(), nr,np1,np2,TColdPartialContribution);
    } else if(fluxGridType==FVM::FLUXGRIDTYPE_RADIAL){
        SetNColdPartialContribution(nColdTerm_fr,preFactor_fr,lnLambdaEE->GetValue_fr(),nr /*+1*/,np1,np2,nColdPartialContribution_fr);
        SetNiPartialContribution(nColdTerm_fr,ionTerm_fr,screenedTerm_fr,stoppingTerm_fr,bremsTerm_fr, preFactor_fr,lnLambdaEE->GetValue_fr(),lnLambdaEI->GetValue_fr(),nr/*+1*/,np1,np2,ionPartialContribution_fr, ionLnLambdaPartialContribution_fr);
        SetTColdPartialContribution(nColdTerm_fr,ionTerm_fr,preFactor_fr,lnLambdaEE->GetValue_fr(),mg->GetP(), nr/*+1*/,np1,np2,TColdPartialContribution_fr);
    } else if(fluxGridType==FVM::FLUXGRIDTYPE_P1){
        SetNColdPartialContribution(nColdTerm_f1,preFactor_f1,lnLambdaEE->GetValue_f1(),nr,np1+1,np2,nColdPartialContribution_f1);
        SetNiPartialContribution(nColdTerm_f1,ionTerm_f1,screenedTerm_f1,stoppingTerm_f1,bremsTerm_f1, preFactor_f1,lnLambdaEE->GetValue_f1(),lnLambdaEI->GetValue_f1(),nr,np1+1,np2,ionPartialContribution_f1, ionLnLambdaPartialContribution_f1);
        SetTColdPartialContribution(nColdTerm_f1,ionTerm_f1,preFactor_f1,lnLambdaEE->GetValue_f1(),mg->GetP_f1(), nr,np1+1,np2,TColdPartialContribution_f1);
    } else if(fluxGridType==FVM::FLUXGRIDTYPE_P2){
        SetNColdPartialContribution(nColdTerm_f2,preFactor_f2,lnLambdaEE->GetValue_f2(),nr,np1,np2+1,nColdPartialContribution_f2);
        SetNiPartialContribution(nColdTerm_f2,ionTerm_f2,screenedTerm_f2,stoppingTerm_f2,bremsTerm_f2, preFactor_f2,lnLambdaEE->GetValue_f2(),lnLambdaEI->GetValue_f2(),nr,np1,np2+1,ionPartialContribution_f2, ionLnLambdaPartialContribution_f2);
        SetTColdPartialContribution(nColdTerm_f2,ionTerm_f2,preFactor_f2,lnLambdaEE->GetValue_f2(),mg->GetP_f2(), nr,np1,np2+1,TColdPartialContribution_f2);
    }
    if(isNonlinear && (fluxGridType == FVM::FLUXGRIDTYPE_P1) )
        SetNonlinearPartialContribution(lnLambdaEE,fHotPartialContribution_f1);
}


/**
 * Calculates and stores the partial contributions to the collision frequency, 
 * and puts them together to get the full thing.
 */
void CollisionFrequency::AssembleQuantity(real_t **&collisionQuantity,  len_t nr, len_t np1, len_t np2, enum FVM::fluxGridType fluxGridType){
    real_t collQty;
    real_t *ncold = unknowns->GetUnknownData(id_ncold);

    SetPartialContributions(fluxGridType);

    const real_t *nColdContribution = GetNColdPartialContribution(fluxGridType);
    real_t *ionLnLContrib;
    const real_t *ionContribution = GetNiPartialContribution(fluxGridType, &ionLnLContrib);

    len_t Nc = np1*np2;
    len_t nrNc = nr*Nc;
    for(len_t ir=0; ir<nr; ir++)
        for(len_t pind=0; pind<Nc; pind++){
            // the collision frequencies are linear in ncold
            collQty = ncold[ir]*nColdContribution[Nc*ir + pind];
            len_t ind0 = ir*Nc + pind;
            for(len_t indZ = 0; indZ<nzs; indZ++){
                len_t ind = ind0 + indZ*nrNc;
                // when subtracting the lnLambda terms, the collision frequencies are linear in ion densities
                collQty += ionDensities[ir][indZ]*(ionContribution[ind] - ionLnLContrib[ind]);
            }
            collisionQuantity[ir][pind] = collQty; 
        }
}


/**
 * Calculation of the partial contribution to the collision frequency from the unknown quantity
 * with ID id_unknown. Returns the partial derivative of the term with respect to that quantity 
 * (ignoring variations with lnLambda). See AssembleQuantity(...) or addNonlinearContribution() 
 * for how it is used.
 */
const real_t* CollisionFrequency::GetUnknownPartialContribution(len_t id_unknown, FVM::fluxGridType fluxGridType) const{
    if(id_unknown == id_ncold)
        return GetNColdPartialContribution(fluxGridType);
    else if(id_unknown == id_ni)
        return GetNiPartialContribution(fluxGridType);
    else if(id_unknown == id_Tcold)
        return GetTColdPartialContribution(fluxGridType);
    else if(id_unknown == unknowns->GetUnknownID(OptionConstants::UQTY_F_HOT)){
        if(!( (fluxGridType==FVM::FLUXGRIDTYPE_P1)&&(np2==1)&&(isPXiGrid) ) )
            throw FVM::FVMException("Nonlinear contribution to collision frequencies is only implemented for hot-tails, with p-xi grid and np2=1 and evaluated on the p flux grid.");
        return GetNonlinearPartialContribution(fluxGridType);
    } else {
        return nullptr;
//        throw FVM::FVMException("Invalid id_unknown: %s does not contribute to the collision frequencies",unknowns->GetUnknown(id_unknown)->GetName());
    }
}

const real_t* CollisionFrequency::GetNColdPartialContribution(FVM::fluxGridType fluxGridType) const{
    if(fluxGridType==FVM::FLUXGRIDTYPE_DISTRIBUTION)
        return nColdPartialContribution;
    else if (fluxGridType==FVM::FLUXGRIDTYPE_RADIAL)
        return nColdPartialContribution_fr;
    else if (fluxGridType==FVM::FLUXGRIDTYPE_P1)
        return nColdPartialContribution_f1;
    else if (fluxGridType==FVM::FLUXGRIDTYPE_P2)
        return nColdPartialContribution_f2;
    else {
        throw FVM::FVMException("Invalid fluxGridType");
        return nullptr;
    }
}

const real_t* CollisionFrequency::GetNiPartialContribution(FVM::fluxGridType fluxGridType, real_t **lnLambdaContrib) const{
    bool setLL = (lnLambdaContrib != nullptr);
    if(fluxGridType==FVM::FLUXGRIDTYPE_DISTRIBUTION){
        if(setLL) *lnLambdaContrib = ionLnLambdaPartialContribution;
        return ionPartialContribution;
    } else if (fluxGridType==FVM::FLUXGRIDTYPE_RADIAL){
        if(setLL) *lnLambdaContrib = ionLnLambdaPartialContribution_fr;
        return ionPartialContribution_fr;
    } else if (fluxGridType==FVM::FLUXGRIDTYPE_P1){
        if(setLL) *lnLambdaContrib = ionLnLambdaPartialContribution_f1;
        return ionPartialContribution_f1;
    } else if (fluxGridType==FVM::FLUXGRIDTYPE_P2){
        if(setLL) *lnLambdaContrib = ionLnLambdaPartialContribution_f2;
        return ionPartialContribution_f2;
    } else {
        throw FVM::FVMException("Invalid fluxGridType");
        return nullptr;
    }
}

const real_t* CollisionFrequency::GetTColdPartialContribution(FVM::fluxGridType fluxGridType) const{
    if(fluxGridType==FVM::FLUXGRIDTYPE_DISTRIBUTION)
        return TColdPartialContribution;
    else if (fluxGridType==FVM::FLUXGRIDTYPE_RADIAL)
        return TColdPartialContribution_fr;
    else if (fluxGridType==FVM::FLUXGRIDTYPE_P1)
        return TColdPartialContribution_f1;
    else if (fluxGridType==FVM::FLUXGRIDTYPE_P2)
        return TColdPartialContribution_f2;
    else {
        throw FVM::FVMException("Invalid fluxGridType");
        return nullptr;
    }
}

const real_t* CollisionFrequency::GetNonlinearPartialContribution(FVM::fluxGridType fluxGridType) const{
    if(fluxGridType==FVM::FLUXGRIDTYPE_P1)
        return fHotPartialContribution_f1;
    else {
//        throw FVM::FVMException("Invalid fluxGridType. Nonlinear contribution only supported for p1 flux grid.");
        return nullptr;
    }
}


/** Adds the non-linear contribution to the collision frequency. For now, only supports 
 * hot-tail grids where np2=1 and using a pxi-grid, and only updates the p flux grid 
 * component.
 */
void CollisionFrequency::AddNonlinearContribution(){
    real_t *fHot = unknowns->GetUnknownData(OptionConstants::UQTY_F_HOT);
    const real_t* const fHotPartialContribution_f1 = GetNonlinearPartialContribution(FVM::FLUXGRIDTYPE_P1);

    for (len_t ir=0;ir<nr;ir++)
        for(len_t i=0; i<np1+1; i++)
            for(len_t ip=0; ip<np1; ip++)
                collisionQuantity_f1[ir][i] += fHotPartialContribution_f1[ip*(np1+1)*nr + ir*(np1+1) + i] * fHot[np1*ir+ip];
}


/**
 * Calculates and stores the momentum-dependent prefactor to the collision frequencies.
 */
void CollisionFrequency::setPreFactor(real_t *&preFactor, const real_t *pIn, len_t np1, len_t np2){
    len_t N = np1*np2;
    for (len_t pind = 0; pind<N; pind++)
        preFactor[pind] = evaluatePreFactorAtP(pIn[pind],collQtySettings->collfreq_mode);
}


/**
 * Calculates and stores the ion contribution to the collision frequency.
 */
void CollisionFrequency::setIonTerm(real_t *&ionTerm, const real_t *pIn, len_t np1, len_t np2){
    if(!hasIonTerm)
        return;
    real_t p;
    len_t ind, pind;
    len_t N = np1*np2;
    for(len_t i = 0; i<np1; i++)
        for (len_t j = 0; j<np2; j++){
            pind = np1*j+i;
            p = pIn[pind];
            for(len_t iz = 0; iz<nZ; iz++)
                for(len_t Z0=0; Z0<=Zs[iz]; Z0++){
                    ind = ionIndex[iz][Z0];
                    ionTerm[ind*N + pind] = evaluateIonTermAtP(iz,Z0,p);
                }
        }
}


/**
 * Calculates and stores the partially-screened contribution to the collision frequency.
 */
void CollisionFrequency::setScreenedTerm(real_t *&screenedTerm, const real_t *pIn, len_t np1, len_t np2){
    len_t ind;
    len_t N = np1*np2;
    if(isPXiGrid)
        for(len_t i = 0; i<np1; i++)
            for(len_t iz = 0; iz<nZ; iz++)
                for(len_t Z0=0; Z0<=Zs[iz]; Z0++){
                    ind = ionIndex[iz][Z0];
                    real_t screenedAtP = evaluateScreenedTermAtP(iz,Z0,pIn[i], collQtySettings->collfreq_type);
                    for (len_t j = 0; j<np2; j++)
                        screenedTerm[ind*N + np1*j + i] = screenedAtP;
                }
    else
        for (len_t pind = 0; pind<N; pind++)
            for(len_t iz = 0; iz<nZ; iz++)
                for(len_t Z0=0; Z0<=Zs[iz]; Z0++){
                    ind = ionIndex[iz][Z0];
                    screenedTerm[ind*N + pind] = evaluateScreenedTermAtP(iz,Z0,pIn[pind], collQtySettings->collfreq_type);
                }
}


/**
 * Calculates and stores the stopping contribution to the collision frequency.
 */
void CollisionFrequency::setStoppingTerm(real_t *&stoppingTerm, const real_t *pIn, len_t np1, len_t np2){
    len_t ind;
    len_t N = np1*np2;
    if(isPXiGrid)
        for(len_t i = 0; i<np1; i++)
            for(len_t iz = 0; iz<nZ; iz++)
                for(len_t Z0=0; Z0<=Zs[iz]; Z0++){
                    ind = ionIndex[iz][Z0];
                    real_t stoppingAtP = evaluateStoppingTermAtP(iz,Z0,pIn[i], collQtySettings->collfreq_mode);
                    for (len_t j = 0; j<np2; j++)
                        stoppingTerm[ind*N + np1*j + i] = stoppingAtP;
                }
    else
        for (len_t pind = 0; pind<N; pind++)
            for(len_t iz = 0; iz<nZ; iz++)
                for(len_t Z0=0; Z0<=Zs[iz]; Z0++){
                    ind = ionIndex[iz][Z0];
                    stoppingTerm[ind*N + pind] = evaluateStoppingTermAtP(iz,Z0,pIn[pind], collQtySettings->collfreq_mode);
                }
}


/**
 * Calculates and stores the bremsstrahlung contribution to the collision frequency.
 */
void CollisionFrequency::setBremsTerm(real_t *&bremsTerm, const real_t *pIn, len_t np1, len_t np2){
    len_t ind;
    len_t N = np1*np2;

    if(isPXiGrid){
        for(len_t i = 0; i<np1; i++)
            for(len_t iz = 0; iz<nZ; iz++)
                for(len_t Z0=0; Z0<=Zs[iz]; Z0++){
                    ind = ionIndex[iz][Z0];
                    real_t bremsAtP = evaluateBremsstrahlungTermAtP(iz, Z0, pIn[i], collQtySettings->bremsstrahlung_mode);
                    for (len_t j = 0; j<np2; j++)
                        bremsTerm[ind*N + np1*j + i] = bremsAtP;
                }
    } else {
        for (len_t pind = 0; pind<N; pind++)
            for(len_t iz = 0; iz<nZ; iz++)
                for(len_t Z0=0; Z0<=Zs[iz]; Z0++){
                    ind = ionIndex[iz][Z0];
                    bremsTerm[ind*N + pind] = evaluateBremsstrahlungTermAtP(iz, Z0, pIn[pind], collQtySettings->bremsstrahlung_mode);
                }
    }
}


/**
 * Calculates and stores the free-electron contribution to the collision frequency.
 */
void CollisionFrequency::setElectronTerm(real_t **&nColdTerm, const real_t *pIn, len_t nr, len_t np1, len_t np2){
    if(isPXiGrid)
        for(len_t i=0;i<np1;i++)
            for(len_t ir=0; ir<nr; ir++){
                real_t electronTerm = evaluateElectronTermAtP(ir,pIn[i],collQtySettings->collfreq_mode);
                for(len_t j=0;j<np2;j++)
                    nColdTerm[ir][np1*j+i] = electronTerm;
            }
    else
        for(len_t pind=0; pind<np1*np2;pind++)
            for(len_t ir=0; ir<nr; ir++)
                nColdTerm[ir][pind] = evaluateElectronTermAtP(ir,pIn[pind],collQtySettings->collfreq_mode);
            
}


// PSI FUNCTIONS FOR EVALUATION OF "FULL" COLLFREQ_MODE 
// Is the relativistic generalisation of the Chandrasekhar functions,
// appearing in all collision frequencies.
real_t CollisionFrequency::psi0Integrand(real_t s, void *params){
    real_t Theta = *(real_t *) params;
    real_t gs = sqrt(1+s*s);
    real_t gsMinusOne = s*s/(1+gs); // = gs - 1
    return exp(-gsMinusOne/Theta)/gs;
}

real_t CollisionFrequency::psi1Integrand(real_t s, void *params){
    real_t Theta = *(real_t *) params;
    real_t gs = sqrt(1+s*s);
    real_t gsMinusOne = s*s/(1+gs); // = gs - 1
    return exp(-gsMinusOne/Theta);
}
real_t CollisionFrequency::psi2Integrand(real_t s, void *params){
    real_t Theta = *(real_t *) params;
    real_t gs = sqrt(1+s*s);
    real_t gsMinusOne = s*s/(1+gs); // = gs - 1
    return exp(-gsMinusOne/Theta)*gs;
}

/**
 * Evaluates the second-order asymptotic expansion of the Psi_n functions in
 * the low-energy or low-temperature limit p<<1 or Theta<<1.
 * Documented in doc/notes/psi0psi1evaluation
 */
real_t CollisionFrequency::evaluatePsiLowenergyLimit(len_t n, real_t p, real_t Theta){
    real_t gamma = sqrt(1+p*p);
    real_t x = sqrt( (gamma-1) / Theta );
    real_t x2 = x*x;
    real_t erfAtX = erf(x);
    real_t Theta2 = Theta*Theta;
    real_t O1 = (4.0*n - 1.0); // (4n-1)
    real_t O2 = 2.0*n*n - 3.0*n + 0.375; // 2n^2 - 3n + 3/8
    real_t psi_n = (1 + Theta*0.125*O1 + Theta2*0.1875 * O2 ) * 0.5*M_SQRTPI * erfAtX;
    psi_n -= 0.125*Theta*x*exp(-x2) * (O1 + Theta*O2*0.5*(3+2*x2));
    psi_n *= sqrt(2*Theta);

    return psi_n;
}


/**
 * Returns true if we are in the superthermal limit
 * where the appropriate asymptotic expansion for the
 * Psi functions is applicable.
 * Defined as E = sqrt(1+p^2)-1 > energyThreshold.
 * At 10 thermal energies, the relative errors in the 
 * asymptotic expansion are less than 1e-8
 */
bool isSuperthermalLimit(real_t p, real_t Theta){
    real_t superthermalEnergyThreshold = 10.0*Theta;
    return (p*p > superthermalEnergyThreshold*(superthermalEnergyThreshold+2));
}

/**
 * Returns true if we are in the low-energy limit
 * where the appropriate asymptotic expansion for the
 * Psi functions is applicable.
 * Satisfied either if temperature is sufficiently low
 * (in which case it is applicable for all energies)
 * or if the momentum is non-relativistic (then valid
 * for all temperatures). The conditions (p<0.15 and Theta<0.005)
 * ensure relative errors <1e-8 when using the low-energy
 * asymptotic expansion for Psi. 
 */
bool isLowEnergyLimit(real_t p, real_t Theta){
    return (p<0.15) || (Theta<0.005);
}

/**
 * Evaluates the Psi0 thermal collision frequency function.
 */
real_t CollisionFrequency::evaluatePsi0(len_t ir, real_t p) {
    real_t *T_cold = unknowns->GetUnknownData(id_Tcold);
    real_t Theta = T_cold[ir] / Constants::mc2inEV;

    bool superthermalLimit = isSuperthermalLimit(p,Theta);  
    bool lowenergyLimit = isLowEnergyLimit(p,Theta);
    if(superthermalLimit){
        // asymptotic expansion described in doc/notes/psi0psi1evaluation
        real_t gamma = sqrt(1+p*p);
        real_t gammaMinusOne = p*p/(gamma+1); // = gamma-1
        real_t expTerm = exp(-gammaMinusOne/Theta);
        real_t Term0 = K0Scaled[ir];
        real_t Term1 = -1.0/p * expTerm;
        real_t Term2 = gamma/(p*p*p) * expTerm;
        return Term0 + Theta*Term1 + Theta*Theta*Term2; 
    } else if (lowenergyLimit){
        return evaluatePsiLowenergyLimit(0,p,Theta);
    } else {
        gsl_function F;
        F.function = &(CollisionFrequency::psi0Integrand); 
        F.params = &Theta;
        real_t psi0int, error; 

        real_t epsabs = 0, epsrel = 1e-8, lim = gsl_ad_w->limit; 
        gsl_integration_qag(&F,0,p,epsabs,epsrel,lim,QAG_KEY,gsl_ad_w,&psi0int,&error);
        return psi0int;
    }
}

/**
 * Evaluates the Psi1 thermal collision frequency function.
 */
real_t CollisionFrequency::evaluatePsi1(len_t ir, real_t p) {
    real_t *T_cold = unknowns->GetUnknownData(id_Tcold);
    real_t Theta = T_cold[ir] / Constants::mc2inEV;

    bool superthermalLimit = isSuperthermalLimit(p,Theta);  
    bool lowenergyLimit = isLowEnergyLimit(p,Theta);
    if(superthermalLimit){
        // asymptotic expansion described in doc/notes/psi0psi1evaluation
        real_t gamma = sqrt(1+p*p);
        real_t gammaMinusOne = p*p/(gamma+1); // = gamma-1
        real_t expTerm = exp(-gammaMinusOne/Theta);
        real_t Term0 = K1Scaled[ir];
        real_t Term1 = -gamma/p * expTerm;
        real_t Term2 = 1.0/(p*p*p) * expTerm;
        return Term0 + Theta*Term1 + Theta*Theta*Term2; 
    } else if (lowenergyLimit){
        return evaluatePsiLowenergyLimit(1,p,Theta);
    }  else {
        gsl_function F;
        F.function = &(CollisionFrequency::psi1Integrand); 
        F.params = &Theta;
        real_t psi1int, error; 

        real_t epsabs = 0, epsrel = 1e-8, lim = gsl_ad_w->limit; 
        gsl_integration_qag(&F,0,p,epsabs,epsrel,lim,QAG_KEY,gsl_ad_w,&psi1int,&error);
        return psi1int;
    }
}

real_t CollisionFrequency::evaluatePsi2(len_t ir, real_t p) {
    real_t *T_cold = unknowns->GetUnknownData(id_Tcold);
    real_t Theta = T_cold[ir] / Constants::mc2inEV;

    bool superthermalLimit = isSuperthermalLimit(p,Theta);  
    bool lowenergyLimit = isLowEnergyLimit(p,Theta);
    if(superthermalLimit){
        // asymptotic expansion described in doc/notes/psi0psi1evaluation
        real_t gamma = sqrt(1+p*p);
        real_t gammaMinusOne = p*p/(gamma+1); // = gamma-1
        real_t expTerm = exp(-gammaMinusOne/Theta);
        real_t Term0 = K0Scaled[ir];
        real_t Term1 = K1Scaled[ir] - gamma*gamma/p * expTerm;
        real_t Term2 = -gamma*(gamma*gamma-2)/(p*p*p) * expTerm;
        return Term0 + Theta*Term1 + Theta*Theta*Term2; 
    } else if (lowenergyLimit){
        return evaluatePsiLowenergyLimit(2,p,Theta);
    }  else {
        gsl_function F;
        F.function = &(CollisionFrequency::psi2Integrand); 
        F.params = &Theta;
        real_t psi2int, error; 

        real_t epsabs = 0, epsrel = 1e-8, lim = gsl_ad_w->limit; 
        gsl_integration_qags(&F,0,p,epsabs,epsrel,lim,gsl_ad_w,&psi2int,&error);
        return psi2int;
    }
}


/**
 * Evaluates e^x K_n(x), with K_n the exponentially decreasing modified bessel function.
 */
real_t CollisionFrequency::evaluateExp1OverThetaK(real_t Theta, real_t n) {
    return gsl_sf_bessel_Kn_scaled(n,1.0/Theta);
}


void CollisionFrequency::SetNiPartialContribution(real_t **nColdTerm, real_t *ionTerm, real_t *screenedTerm, real_t *stoppingTerm, real_t *bremsTerm, real_t *preFactor, real_t *const* lnLee,  real_t *const* lnLei, len_t nr, len_t np1, len_t np2, real_t *&partQty, real_t *&ionLnLContrib){
    len_t N = nzs*np1*np2*nr;
    if(partQty==nullptr){
        partQty = new real_t[N];
        ionLnLContrib = new real_t[N];
    }
    
    for(len_t it = 0; it<N; it++){
        partQty[it] = 0;
        ionLnLContrib[it] = 0;
    }
    

    real_t **lnLEE_partialNi = new real_t*[nr];
    real_t **lnLEI_partialNi = new real_t*[nr];
    for(len_t ir=0; ir<nr; ir++){
        lnLEE_partialNi[ir] = new real_t[nzs];
        lnLEI_partialNi[ir] = new real_t[nzs];
        for(len_t iz=0; iz<nZ; iz++)
            for(len_t Z0=0; Z0<=Zs[iz]; Z0++){
                len_t indZ = ionIndex[iz][Z0]; 
                lnLEE_partialNi[ir][indZ] = lnLambdaEE->evaluatePartialAtP(ir,0,id_ni,indZ);
                lnLEI_partialNi[ir][indZ] = lnLambdaEI->evaluatePartialAtP(ir,0,id_ni,indZ);
            }
    }
    len_t pind, indZ;
    real_t partContrib;
    real_t electronTerm;

    len_t pindStore;
    N = np1*np2;
    if(isPXiGrid)
        for(len_t ir = 0; ir<nr; ir++){
            real_t ntarget = GetNTarget(ir, isNonScreened);
            for(len_t i = 0; i<np1; i++){
                electronTerm = ntarget*nColdTerm[ir][i]*preFactor[i];
                for(len_t indZ=0; indZ<nzs; indZ++){
                    real_t lnLContrib = electronTerm * lnLEE_partialNi[ir][indZ];
                    len_t rind = (indZ*nr+ir)*N + i;
                    len_t Nmax = rind + N; 
                    for(len_t ind = rind; ind<Nmax; ind+=np1){
                        ionLnLContrib[ind] += lnLContrib; 
                        partQty[ind] += lnLContrib;
                    }
                }
            }      
        }
    else {
        for(len_t i = 0; i<np1; i++)
            for(len_t j = 0; j<np2; j++){
                pind = np1*j+i;                
                for(len_t ir = 0; ir<nr; ir++){
                    real_t ntarget = GetNTarget(ir, isNonScreened);
                    electronTerm = ntarget*nColdTerm[ir][pind]*preFactor[pind];
                    for(len_t indZ=0; indZ<nzs; indZ++){
                        len_t ind = (indZ*nr+ir)*N + pind;
                        real_t lnLContrib = electronTerm * lnLEE_partialNi[ir][indZ];
                        ionLnLContrib[ind] += lnLContrib; 
                        partQty[ind] += lnLContrib;
                    }
                }
            }           
    }
    if(hasIonTerm){
        if(isPXiGrid){
            len_t np2_store = 1 + np2 - this->np2; // account for the +1 on p2 flux grid
            for(len_t i = 0; i<np1; i++){
                for(len_t ir = 0; ir<nr; ir++){
                    partContrib = preFactor[i]*lnLei[ir][i];
                    for(len_t iz=0; iz<nZ; iz++)
                        for(len_t Z0=0; Z0<=Zs[iz]; Z0++){
                            indZ = ionIndex[iz][Z0];
                            real_t DpartContrib = ionDensities[ir][indZ] * preFactor[i] * lnLEI_partialNi[ir][indZ];
                            len_t Zfact;
                            len_t zind = indZ*np1*np2_store; 
                            if(isNonScreened)
                                Zfact = Zs[iz]*Zs[iz]*ionTerm[zind+i];
                            else 
                                Zfact = Z0*Z0*ionTerm[zind+i];
                            real_t lnLContrib = Zfact*DpartContrib;
                            real_t tmpQty = Zfact*partContrib + lnLContrib;
                            len_t rind = (indZ*nr+ir)*N + i;
                            len_t Nmax = rind + N; 
                            for(len_t ind = rind; ind<Nmax; ind+=np1){
                                ionLnLContrib[ind] += lnLContrib;
                                partQty[ind] += tmpQty;
                            }
                    }
                }
            }
        } else {
            for(len_t pind = 0; pind<N; pind++)
                for(len_t ir = 0; ir<nr; ir++){
                    partContrib = preFactor[pind]*lnLei[ir][pind];
                    for(len_t iz=0; iz<nZ; iz++)
                        for(len_t Z0=0; Z0<=Zs[iz]; Z0++){
                            indZ = ionIndex[iz][Z0]; 
                            len_t ind = (indZ*nr+ir)*N + pind;
                            real_t DpartContrib = ionDensities[ir][indZ] * preFactor[pind] * lnLEI_partialNi[ir][indZ];
                            len_t Zfact;
                            if(isNonScreened)
                                Zfact = Zs[iz]*Zs[iz]*ionTerm[indZ*N+pind];
                            else 
                                Zfact = Z0*Z0*ionTerm[indZ*N+pind];
                            real_t lnLContrib = Zfact*DpartContrib;
                            ionLnLContrib[ind] += lnLContrib;
                            partQty[ind] += Zfact*partContrib + lnLContrib;
                        }
                }
        }
    }
    if(isBrems){
        len_t np2_store;
        if(isPXiGrid)
            np2_store = 1 + np2 - this->np2; // account for the +1 on p2 flux grid
        else 
            np2_store = np2;
        len_t N_store = np1*np2_store;
        for(len_t i = 0; i<np1; i++)
            for(len_t j = 0; j<np2; j++){
                pind = np1*j+i;
                if(isPXiGrid) 
                    pindStore = i;
                else 
                    pindStore = pind;
                for(len_t indZ=0; indZ<nzs; indZ++){
                    real_t bT = bremsTerm[indZ*N_store+pindStore];
                    len_t indN = indZ*nr*N + pind;
                    len_t Nmax = indN + nr*N;
                    for(len_t ir = indN; ir<Nmax; ir+=N)
                        partQty[ir] += bT;
                }
            }       
    } if(isNonScreened)
        for(len_t i = 0; i<np1; i++)
            for(len_t j = 0; j<np2; j++){
                pind = np1*j+i;
                if(isPXiGrid)
                    pindStore = i;
                else
                    pindStore = pind;
                
                for(len_t ir = 0; ir<nr; ir++){
                    electronTerm = nColdTerm[ir][pindStore]*preFactor[pindStore]*lnLee[ir][pind];
                    for(len_t iz=0; iz<nZ; iz++)
                        for(len_t Z0=0; Z0<=Zs[iz]; Z0++){
                            indZ = ionIndex[iz][Z0]; 
                            partQty[(indZ*nr+ir)*N + pind] += (Zs[iz]-Z0)*electronTerm;
                        }
                }
            }
    else if(isPartiallyScreened){
        if(isPXiGrid){
            len_t np2_store = 1 + np2 - this->np2; // account for the +1 on p2 flux grid
            for(len_t i = 0; i<np1; i++)
                for(len_t indZ=0; indZ<nzs; indZ++)
                    for(len_t ir = 0; ir<nr; ir++){
                        real_t tmpQty = preFactor[i]*( screenedTerm[indZ*np1*np2_store + i] + stoppingTerm[indZ*np1*np2_store + i] );
                        len_t rInd = indZ*nr*N + ir*N + i;
                        len_t Nmax = rInd + N;
                        for(len_t j = rInd; j<Nmax; j+=np1)
                            partQty[j] += tmpQty;
                    }
        } else 
            for(len_t pind = 0; pind<N; pind++)
                for(len_t indZ=0; indZ<nzs; indZ++)
                    for(len_t ir = 0; ir<nr; ir++)
                        partQty[(indZ*nr + ir)*N + pind] += preFactor[pind]*( screenedTerm[indZ*N + pind] + stoppingTerm[indZ*N + pind]);
    }
    
    for(len_t ir=0; ir<nr; ir++){
        delete [] lnLEE_partialNi[ir];
        delete [] lnLEI_partialNi[ir];
    }
    delete [] lnLEE_partialNi;
    delete [] lnLEI_partialNi;
}


void CollisionFrequency::SetNColdPartialContribution(real_t **nColdTerm,real_t *preFactor, real_t *const* lnLee, len_t nr, len_t np1, len_t np2, real_t *&partQty){
    len_t N = np1*np2*nr;
    if(partQty==nullptr)
        partQty = new real_t[N];
    for(len_t it=0; it < N; it++)
        partQty[it] = 0;

    len_t pind, pindStore;
    N = np1*np2;
    for(len_t i = 0; i<np1; i++)
        for(len_t j = 0; j<np2; j++){
            pind = np1*j+i;
            if(isPXiGrid)
                pindStore = i;
            else
                pindStore = pind;
            
            // TODO: Possible optimization: if(isPXiGrid), calculate RHS outside the j loop
            for(len_t ir = 0; ir<nr; ir++)
                partQty[N*ir + pind] = nColdTerm[ir][pindStore]*preFactor[pindStore]*lnLee[ir][pind];
        }
}


/**
 * Set partial derivative of quantity with respect to T_cold.
 * For now using a placeholder method where, if FULL operator,
 * assume a simple T^-1.5 dependence of the coefficient.
 */
void CollisionFrequency::SetTColdPartialContribution(real_t **nColdTerm, real_t *ionTerm, real_t *preFactor, real_t *const* lnLee,  const real_t *pIn, len_t nr, len_t np1, len_t np2, real_t *&TColdPartialContribution){
    len_t N = np1*np2*nr;
    if(TColdPartialContribution==nullptr)
        TColdPartialContribution = new real_t[N];    
    for(len_t it=0; it < N; it++)
        TColdPartialContribution[it] = 0;

    len_t pind;
    
    const real_t *ncold = unknowns->GetUnknownData(id_ncold);
    N = np1*np2;
    if(isPXiGrid)
        for(len_t i=0;i<np1;i++)
            for(len_t ir=0; ir<nr; ir++){
                real_t DDTElectronTerm = evaluateDDTElectronTermAtP(ir,pIn[i],collQtySettings->collfreq_mode);
                real_t dLnL = lnLambdaEE->evaluatePartialAtP(ir,pIn[i],id_Tcold,0);
                for(len_t j=0;j<np2;j++){
                    pind = np1*j+i;
                    TColdPartialContribution[N*ir + pind] = ncold[ir] * preFactor[i] *
                        (lnLee[ir][pind]*DDTElectronTerm + dLnL * nColdTerm[ir][i]);
                }
            }
    else
        for(len_t pind=0;pind<N;pind++)
            for(len_t ir=0; ir<nr; ir++){
                real_t dLnL = lnLambdaEE->evaluatePartialAtP(ir,pIn[pind],id_Tcold,0);
                TColdPartialContribution[N*ir + pind] = ncold[ir]*preFactor[pind] * 
                    (lnLee[ir][pind]*evaluateDDTElectronTermAtP(ir,pIn[pind],collQtySettings->collfreq_mode) + dLnL * nColdTerm[ir][pind]);
            }
    len_t indZ, Zfact;
    if(hasIonTerm){
        if(isPXiGrid){
            len_t np2_store = 1 + np2 - this->np2; // account for the +1 on p2 flux grid
            for(len_t i=0;i<np1;i++)
                for(len_t ir=0; ir<nr; ir++){
                    real_t lnLEI_partialT = lnLambdaEI->evaluatePartialAtP(ir, pIn[i], id_Tcold, 0);
                    for(len_t iz = 0; iz<nZ; iz++)
                        for(len_t Z0=0; Z0<=Zs[iz]; Z0++){
                            indZ = ionIndex[iz][Z0];
                            if(isNonScreened)
                                Zfact = Zs[iz]*Zs[iz];
                            else
                                Zfact = Z0*Z0;
                            real_t PZFactor = Zfact * preFactor[i] * ionTerm[indZ*np1*np2_store+i];
                            real_t TCold_tmp = PZFactor * lnLEI_partialT * ionDensities[ir][indZ];
                            len_t ind0 = N*ir + i;
                            len_t Nmax = ind0 + N;
                            for(len_t j=ind0;j<Nmax;j+=np1)
                                TColdPartialContribution[j] += TCold_tmp;
                        }
                }
        } else
            for(len_t i=0;i<np1;i++)
                for(len_t j=0;j<np2;j++){
                    pind = np1*j+i;
                    for(len_t iz = 0; iz<nZ; iz++)
                        for(len_t Z0=0; Z0<=Zs[iz]; Z0++){
                            indZ = ionIndex[iz][Z0];
                            if(isNonScreened)
                                Zfact = Zs[iz]*Zs[iz];
                            else
                                Zfact = Z0*Z0;
                            real_t PZFactor = Zfact * preFactor[pind] * ionTerm[indZ*N+pind];
                            for(len_t ir=0; ir<nr; ir++)
                                TColdPartialContribution[N*ir + pind] += PZFactor * lnLambdaEI->evaluatePartialAtP(ir, pIn[pind], id_Tcold, 0) * ionDensities[ir][indZ];
                        }
                }
            }
}

/**
 * Evaluate the number density of target electrons, corresponding
 * to the number of cold electrons unless using 'NONSCREENED', in which
 * case we add the bound electrons.
 */
real_t CollisionFrequency::GetNTarget(len_t ir, bool isNonScreened){
    real_t *ncold = unknowns->GetUnknownData(id_ncold);
    real_t ntarget = ncold[ir];
    if (isNonScreened)
        ntarget += ionHandler->GetBoundElectronDensity(ir);
    if(ntarget<0) // resolve roundoff error
        ntarget = 0; 
    return ntarget;
}

/**
 * Sets the partial derivative of the frequency with respect to f_hot. 
 * (i.e. the distribution function on a hot-tail grid)
 */
void CollisionFrequency::SetNonlinearPartialContribution(CoulombLogarithm *lnLambda, real_t *&partQty){
    if(partQty==nullptr)
        partQty = new real_t[np1*(np1+1)*nr];
    for(len_t it=0; it < np1*(np1+1)*nr; it++)
        partQty[it] = 0;
    for(len_t i=0; i<np1+1; i++)
        for(len_t ir=0;ir<nr;ir++)
            for(len_t ip=0; ip<np1; ip++)
                partQty[ip*(np1+1)*nr + (np1+1)*ir + i] = lnLambda->GetLnLambdaT(ir)*nonlinearMat[i][ip];
}


/**
 * Allocates quantities which will be used in the calculation of the collision frequencies.
 */
void CollisionFrequency::AllocatePartialQuantities(){
    DeallocatePartialQuantities();
    InitializeGSLWorkspace();
    Zs = new real_t[nZ];
    ionIndex = new real_t*[nZ];
    ionDensities = new real_t*[nr];
    atomicParameter = new real_t[nzs];

    K0Scaled = new real_t[nr];
    K1Scaled = new real_t[nr];
    K2Scaled = new real_t[nr];

    for(len_t iz=0;iz<nZ;iz++)
        ionIndex[iz] = new real_t[ionHandler->GetZ(iz)+1];
    for(len_t ir=0; ir<nr;ir++)
        ionDensities[ir] = new real_t[nzs];
    if(!buildOnlyF1F2){
        preFactor    = new real_t[np1*np2_store];
        preFactor_fr = new real_t[np1*np2_store];
        if(hasIonTerm){
            ionTerm = new real_t[nzs*np1*np2_store];
            ionTerm_fr = new real_t[nzs*np1*np2_store];
        }
        ionPartialContribution    = new real_t[nzs*nr*np1*np2];
        ionPartialContribution_fr = new real_t[nzs*(nr+1)*np1*np2];
        ionLnLambdaPartialContribution    = new real_t[nzs*nr*np1*np2];
        ionLnLambdaPartialContribution_fr = new real_t[nzs*(nr+1)*np1*np2];
        
        if(isPartiallyScreened){
            screenedTerm    = new real_t[nzs*np1*np2_store];
            screenedTerm_fr = new real_t[nzs*np1*np2_store];
            stoppingTerm	= new real_t[nzs*np1*np2_store];
            stoppingTerm_fr = new real_t[nzs*np1*np2_store];
        }
        if(isBrems){
            bremsTerm    = new real_t[nzs*np1*np2_store];
            bremsTerm_fr = new real_t[nzs*np1*np2_store];
        }
        nColdTerm = new real_t*[nr];
        nColdTerm_fr = new real_t*[nr+1];
        for(len_t ir=0;ir<nr;ir++)
            nColdTerm[ir] = new real_t[np1*np2_store];
        for(len_t ir=0;ir<nr+1;ir++)
            nColdTerm_fr[ir] = new real_t[np1*np2_store];
        nColdPartialContribution    = new real_t[nr*np1*np2];
        nColdPartialContribution_fr = new real_t[(nr+1)*np1*np2];
        TColdPartialContribution    = new real_t[nr*np1*np2];
        TColdPartialContribution_fr = new real_t[(nr+1)*np1*np2];
    }
    preFactor_f1 = new real_t[(np1+1)*np2_store];
    preFactor_f2 = new real_t[np1*(np2_store+1)];
    if(hasIonTerm){
        ionTerm_f1 = new real_t[nzs*(np1+1)*np2_store];
        ionTerm_f2 = new real_t[nzs*np1*(np2_store+1)];
    }
    ionPartialContribution_f1 = new real_t[nzs*nr*(np1+1)*np2];
    ionPartialContribution_f2 = new real_t[nzs*nr*np1*(np2+1)];
    ionLnLambdaPartialContribution_f1 = new real_t[nzs*nr*(np1+1)*np2];
    ionLnLambdaPartialContribution_f2 = new real_t[nzs*nr*np1*(np2+1)];
    if(isPartiallyScreened){
        screenedTerm_f1 = new real_t[nzs*(np1+1)*np2_store];
        screenedTerm_f2 = new real_t[nzs*np1*(np2_store+1)];
        stoppingTerm_f1 = new real_t[nzs*(np1+1)*np2_store];
        stoppingTerm_f2 = new real_t[nzs*np1*(np2_store+1)];
    }
    if(isBrems){
        bremsTerm_f1 = new real_t[nzs*(np1+1)*np2_store];
        bremsTerm_f2 = new real_t[nzs*np1*(np2_store+1)];
    }
    nColdTerm_f1 = new real_t*[nr];
    nColdTerm_f2 = new real_t*[nr];
    for(len_t ir=0;ir<nr;ir++){
        nColdTerm_f1[ir] = new real_t[(np1+1)*np2_store];
        nColdTerm_f2[ir] = new real_t[np1*(np2_store+1)];
    }
    nColdPartialContribution_f1 = new real_t[nr*(np1+1)*np2];
    nColdPartialContribution_f2 = new real_t[nr*np1*(np2+1)];
    TColdPartialContribution_f1 = new real_t[nr*(np1+1)*np2];
    TColdPartialContribution_f2 = new real_t[nr*np1*(np2+1)];

    if (isNonlinear){
        nonlinearMat = new real_t*[np1+1]; // multiply matrix by f lnLc to get p*nu_s on p flux grid
        for (len_t i = 0; i<np1+1; i++)
            nonlinearMat[i] = new real_t[np1];

        const real_t *p = mg->GetP1();
        trapzWeights = new real_t[np1];
        for (len_t i = 1; i<np1-1; i++)
            trapzWeights[i] = (p[i+1]-p[i-1])/2;

        fHotPartialContribution_f1 = new real_t[nr*np1*(np1+1)];    
    }
}


/**
 * Deallocator
 */
void CollisionFrequency::DeallocatePartialQuantities(){
    DeallocateGSL();
    if (Zs != nullptr){
        delete [] Zs;
        for(len_t iz=0; iz<nZ; iz++)
            delete [] ionIndex[iz];
        for(len_t ir=0; ir<nr;ir++)
            delete [] ionDensities[ir];
        
        delete [] ionIndex;
        delete [] ionDensities; 

        this->Zs = nullptr;
    }
    if(K0Scaled != nullptr){
        delete [] K0Scaled;
        delete [] K1Scaled;
        delete [] K2Scaled;

        this->K0Scaled = nullptr;
    }
    if(preFactor!=nullptr){
        delete [] preFactor;
        delete [] preFactor_fr;

        this->preFactor = nullptr;
    }
    if(ionTerm!=nullptr){
        delete [] ionTerm;
        delete [] ionTerm_fr;

        this->ionTerm = nullptr;
    }   
    if(preFactor_f1 != nullptr){
        delete [] preFactor_f1;
        delete [] preFactor_f2;

        this->preFactor_f1 = nullptr;
    }
    if(ionTerm_f1!=nullptr){
        delete [] ionTerm_f1;
        delete [] ionTerm_f2;

        this->ionTerm_f1 = nullptr;
    }
    if(nColdTerm != nullptr){
        for(len_t ir=0;ir<nr;ir++)
            delete [] nColdTerm[ir];
        for(len_t ir=0;ir<nr+1;ir++)
            delete [] nColdTerm_fr[ir];
        delete [] nColdTerm;
        delete [] nColdTerm_fr;

        this->nColdTerm = nullptr;
    }
    if (screenedTerm != nullptr){
        delete [] screenedTerm;
        delete [] screenedTerm_fr;

        this->screenedTerm = nullptr;
    }
    if (screenedTerm_f1 != nullptr){
        delete [] screenedTerm_f1;
        delete [] screenedTerm_f2;
<<<<<<< HEAD
	}
    if (stoppingTerm != nullptr){
        delete [] stoppingTerm;
        delete [] stoppingTerm_fr;            
=======

        this->screenedTerm_f1 = nullptr;
	}
    if (stoppingTerm != nullptr){
        delete [] stoppingTerm;
        delete [] stoppingTerm_fr;  

        this->stoppingTerm = nullptr;          
>>>>>>> bf95059f
    }
    if (stoppingTerm_f1 != nullptr){
        delete [] stoppingTerm_f1;
        delete [] stoppingTerm_f2;
<<<<<<< HEAD
=======

        this->stoppingTerm_f1 = nullptr;
>>>>>>> bf95059f
    }
    if (nColdPartialContribution != nullptr){
        delete [] nColdPartialContribution;
        delete [] nColdPartialContribution_fr;

        this->nColdPartialContribution = nullptr;
    }
    if (nColdPartialContribution_f1 != nullptr){
        delete [] nColdPartialContribution_f1;
        delete [] nColdPartialContribution_f2;

        this->nColdPartialContribution_f1 = nullptr;
    }
    if (TColdPartialContribution != nullptr){
        delete [] TColdPartialContribution;
        delete [] TColdPartialContribution_fr;

        this->TColdPartialContribution = nullptr;
    }
    if (TColdPartialContribution_f1 != nullptr){
        delete [] TColdPartialContribution_f1;
        delete [] TColdPartialContribution_f2;

        this->TColdPartialContribution_f1 = nullptr;
    }
    if (ionPartialContribution != nullptr){
        delete [] ionPartialContribution;
        delete [] ionPartialContribution_fr;
        delete [] ionLnLambdaPartialContribution;
        delete [] ionLnLambdaPartialContribution_fr;

        this->ionPartialContribution = nullptr;
    }
    if (ionPartialContribution_f1 != nullptr){
        delete [] ionPartialContribution_f1;
        delete [] ionPartialContribution_f2;
        delete [] ionLnLambdaPartialContribution_f1;
        delete [] ionLnLambdaPartialContribution_f2;

        this->ionPartialContribution_f1 = nullptr;
    }
    if(nColdTerm_f1 != nullptr){
        for(len_t ir=0;ir<nr;ir++){
            delete [] nColdTerm_f1[ir];
            delete [] nColdTerm_f2[ir];
        }
        delete [] nColdTerm_f1;
        delete [] nColdTerm_f2;

        this->nColdTerm_f1 = nullptr;
    }
    if(atomicParameter != nullptr){
        delete [] atomicParameter;

        this->atomicParameter = nullptr;
    }
    if(nonlinearMat != nullptr){
        for(len_t i = 0; i<np1+1;i++)
            delete [] nonlinearMat[i];
        delete [] nonlinearMat;
        delete [] trapzWeights;
        delete [] fHotPartialContribution_f1;

        this->nonlinearMat = nullptr;
    }
}


/**
 * Initializes a GSL workspace for evaluation of full e-e test particle operator
 */
void CollisionFrequency::InitializeGSLWorkspace(){
    DeallocateGSL();
    gsl_ad_w = gsl_integration_workspace_alloc(1000); 
}


/**
 * Deallocator
 */
void CollisionFrequency::DeallocateGSL(){
    if (this->gsl_ad_w != nullptr){
        gsl_integration_workspace_free(gsl_ad_w);
        this->gsl_ad_w = nullptr;
    }
}


/**
 * Evaluates the Jacobian with respect to unknown derivId of the  
 * collision frequency at radial grid point ir and momentum p.
 */
real_t CollisionFrequency::evaluatePartialAtP(len_t ir, real_t p, len_t derivId, len_t n,struct collqty_settings *inSettings){     
    // Return 0 for all other derivId but ncold, ni or Tcold (when collfreq mode is FULL)
    if( ! ( derivId == id_ncold || derivId == id_ni || derivId == id_Tcold  ) )
        return 0;

    bool isPartiallyScreened = (inSettings->collfreq_type == OptionConstants::COLLQTY_COLLISION_FREQUENCY_TYPE_PARTIALLY_SCREENED 
    || inSettings->collfreq_type==OptionConstants::COLLQTY_COLLISION_FREQUENCY_TYPE_PARTIALLY_SCREENED_WALKOWIAK);
    bool isNonScreened = (inSettings->collfreq_type == OptionConstants::COLLQTY_COLLISION_FREQUENCY_TYPE_NON_SCREENED);
    bool isBrems = (inSettings->bremsstrahlung_mode != OptionConstants::EQTERM_BREMSSTRAHLUNG_MODE_NEGLECT);


    real_t preFact = evaluatePreFactorAtP(p,inSettings->collfreq_mode); 
    real_t lnLee = lnLambdaEE->evaluateAtP(ir,p,inSettings);
    real_t lnLei = lnLambdaEI->evaluateAtP(ir,p,inSettings);
    
    real_t electronTerm = evaluateElectronTermAtP(ir,p,inSettings->collfreq_mode);

    // if ncold, this is the jacobian
    if(derivId == id_ncold)
        return preFact*lnLee *electronTerm;
    // else, for ions or Tcold, we move on...

    real_t dLnLee = lnLambdaEE->evaluatePartialAtP(ir,p,derivId,n,inSettings);
    real_t dLnLei = lnLambdaEI->evaluatePartialAtP(ir,p,derivId,n,inSettings);
    
    real_t ntarget = GetNTarget(ir, isNonScreened);
    // evaluate and return T_cold expression
    if(derivId == id_Tcold){
        real_t DDTelectronTerm = lnLee*evaluateDDTElectronTermAtP(ir,p,inSettings->collfreq_mode) 
                                + dLnLee*electronTerm;
        real_t electronContribution = preFact * ntarget * DDTelectronTerm; 
        real_t ionContribution = 0;
        if(hasIonTerm)
            for(len_t iz = 0; iz<nZ; iz++)
                for(len_t Z0=0; Z0<=Zs[iz]; Z0++){
                    len_t Zfact = Z0*Z0;
                    len_t indZ = ionIndex[iz][Z0];
                    if(isNonScreened)
                        Zfact = Zs[iz]*Zs[iz];
                    ionContribution += preFact * dLnLei * Zfact * evaluateIonTermAtP(iz,Z0,p) * ionDensities[ir][indZ];
                }
        return electronContribution + ionContribution;
    }

    // else treat n_i case
    // set iz and Z0 corresponding to input nMultiple "n"
    len_t iz_in, Z0_in;
    ionHandler->GetIonIndices(n, iz_in, Z0_in);
    len_t Zs_in = Zs[iz_in];

    real_t collFreq = dLnLee*electronTerm*ntarget;
    if(isNonScreened)
        collFreq += (Zs_in-Z0_in) * lnLee *electronTerm;

    // Add ion contribution; SlowingDownFrequency doesn't have one and will skip this step
    if(hasIonTerm){
        len_t Zfact;
        if(isNonScreened)
            Zfact = Zs_in*Zs_in;
        else 
            Zfact = Z0_in*Z0_in;
        collFreq += (lnLei + dLnLei*ionDensities[ir][n]) * Zfact * evaluateIonTermAtP(iz_in,Z0_in,p);
    }
    // Add bound-electron contribution
    if(isPartiallyScreened)
        collFreq += evaluateScreenedTermAtP(iz_in,Z0_in,p,inSettings->collfreq_type);
	if(isPartiallyScreened)
		collFreq += evaluateStoppingTermAtP(iz_in,Z0_in,p,inSettings->collfreq_mode);

    collFreq *= preFact;

    // Add Bremsstrahlung contribution
    if(isBrems)
        collFreq += evaluateBremsstrahlungTermAtP(iz_in,Z0_in,p,inSettings->bremsstrahlung_mode);

    return collFreq;
}<|MERGE_RESOLUTION|>--- conflicted
+++ resolved
@@ -1174,12 +1174,6 @@
     if (screenedTerm_f1 != nullptr){
         delete [] screenedTerm_f1;
         delete [] screenedTerm_f2;
-<<<<<<< HEAD
-	}
-    if (stoppingTerm != nullptr){
-        delete [] stoppingTerm;
-        delete [] stoppingTerm_fr;            
-=======
 
         this->screenedTerm_f1 = nullptr;
 	}
@@ -1188,16 +1182,12 @@
         delete [] stoppingTerm_fr;  
 
         this->stoppingTerm = nullptr;          
->>>>>>> bf95059f
     }
     if (stoppingTerm_f1 != nullptr){
         delete [] stoppingTerm_f1;
         delete [] stoppingTerm_f2;
-<<<<<<< HEAD
-=======
 
         this->stoppingTerm_f1 = nullptr;
->>>>>>> bf95059f
     }
     if (nColdPartialContribution != nullptr){
         delete [] nColdPartialContribution;
