/**
 * Implementation of the Rosenbluth-Putvinski avalanche
 * source term, which takes the quadratic form
 *     T = S(r,p) * n_tot(r,t) * n_re(r,t),
 * where S is only a function of phase-space coordinates.
 */

#include "DREAM/Equations/Kinetic/AvalancheSourceRP.hpp"
#include "DREAM/Constants.hpp"

using namespace DREAM;

/**
 * Constructor.
 */
AvalancheSourceRP::AvalancheSourceRP(
    FVM::Grid *kineticGrid, FVM::UnknownQuantityHandler *u,
    real_t pCutoff, real_t scaleFactor, RPSourceMode sm
) : FluidSourceTerm(kineticGrid, u), scaleFactor(scaleFactor), sourceMode(sm)
{
    id_ntot = unknowns->GetUnknownID(OptionConstants::UQTY_N_TOT);
    this->pCutoff = pCutoff;
    // non-trivial temperature jacobian for Maxwellian-shaped particle source
    AddUnknownForJacobian(id_ntot);
    real_t e = Constants::ec;
    real_t epsmc = 4*M_PI*Constants::eps0 * Constants::me * Constants::c;
    this->preFactor = (e*e*e*e)/(epsmc*epsmc*Constants::c);
}

/**
 * Evaluates the constant (only grid dependent) source-shape function S(r,p)
 */
real_t AvalancheSourceRP::EvaluateRPSource(len_t ir, len_t i, len_t j){
    if(sourceMode == RP_SOURCE_MODE_FLUID)
        return EvaluateIntegratedRPSource(ir);

    real_t pm = grid->GetMomentumGrid(ir)->GetP1_f(i);
    real_t pp = grid->GetMomentumGrid(ir)->GetP1_f(i+1);
    real_t dp = pp-pm;
    
    // if pCutoff lies above this cell, return 0.
    // if pCutoff lies inside this cell, set pm to pCutoff.
    if(pp<=pCutoff)
        return 0;
    else if(pm<pCutoff)
        pm = pCutoff;

    real_t gp = sqrt(1+pp*pp);
    real_t gm = sqrt(1+pm*pm);
    real_t pPart = ( 1/(gm-1) - 1/(gp-1) ) / dp;
    const real_t deltaHat = grid->GetAvalancheDeltaHat(ir,i,j);
    return scaleFactor*preFactor * pPart * deltaHat;
}

real_t AvalancheSourceRP::EvaluateIntegratedRPSource(len_t ir){
    real_t gCut = sqrt(1+pCutoff*pCutoff);
    return scaleFactor*2*M_PI*preFactor*grid->GetRadialGrid()->GetFSA_B(ir) * 1 / (gCut-1);
}

/**
 * Returns the source at grid point (ir,i,j).
 */
real_t AvalancheSourceRP::GetSourceFunction(len_t ir, len_t i, len_t j){
    real_t S = EvaluateRPSource(ir,i,j);
    const real_t ntot = unknowns->GetUnknownData(id_ntot)[ir];
    return S * ntot;
}

/**
 * Returns the source function at (ir,i,j) differentiated with respect to the unknown x_derivId at (ir,i,j)
 */
real_t AvalancheSourceRP::GetSourceFunctionJacobian(len_t ir, len_t i, len_t j, const len_t derivId){
    if(derivId==id_ntot)
        return EvaluateRPSource(ir,i,j);
    else
        return 0;
}

/**
<<<<<<< HEAD
 * Returns the flux-surface averaged avalanche source integrated over all xi and pLower < p < pUpper.
 * Mainly for the associated dreamtest.
=======
 * Returns the flux-surface averaged avalanche source 
 * integrated over all xi and over pLower < p < pUpper.
>>>>>>> b06b31aa
 */
real_t AvalancheSourceRP::EvaluateTotalKnockOnNumber(len_t ir, real_t pLower, real_t pUpper){
    len_t id_nre = unknowns->GetUnknownID(OptionConstants::UQTY_N_RE);
    const real_t n_re = unknowns->GetUnknownData(id_nre)[ir];
    const real_t n_tot = unknowns->GetUnknownData(id_ntot)[ir];

    real_t gUpper = sqrt(1+pUpper*pUpper);
    real_t gLower = sqrt(1+pLower*pLower);
    return scaleFactor*2*M_PI*n_re*n_tot*preFactor*grid->GetRadialGrid()->GetFSA_B(ir)*(1/(gLower-1) - 1/(gUpper-1));
}<|MERGE_RESOLUTION|>--- conflicted
+++ resolved
@@ -77,13 +77,8 @@
 }
 
 /**
-<<<<<<< HEAD
- * Returns the flux-surface averaged avalanche source integrated over all xi and pLower < p < pUpper.
- * Mainly for the associated dreamtest.
-=======
- * Returns the flux-surface averaged avalanche source 
- * integrated over all xi and over pLower < p < pUpper.
->>>>>>> b06b31aa
+ * Returns the flux-surface averaged avalanche source integrated over 
+ * all xi and pLower < p < pUpper. Mainly for the associated dreamtest.
  */
 real_t AvalancheSourceRP::EvaluateTotalKnockOnNumber(len_t ir, real_t pLower, real_t pUpper){
     len_t id_nre = unknowns->GetUnknownID(OptionConstants::UQTY_N_RE);
