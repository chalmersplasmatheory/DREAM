#include "DREAM/Equations/Fluid/RadiatedPowerTerm.hpp"


/**
 * Implementation of a class which represents the 
 * radiated power as calculated with rate coefficients
 * from the ADAS database (PLT corresponds to line
 * and PRB to brems and recombination radiated power).
 * The term is of the form n_e * sum_i n_i L_i, summed over all
 * ion species i. In the semi-implicit solver, n_e is the "unknown"
 * evaluated at the next time step and n_i L_i coefficients.
 * We ignore the Jacobian with respect to L_i(n,T) and capture only the
 * n_e and n_i contributions.
 */


using namespace DREAM;


RadiatedPowerTerm::RadiatedPowerTerm(FVM::Grid* g, FVM::UnknownQuantityHandler *u, IonHandler *ionHandler, 
	ADAS *adas, NIST *nist, AMJUEL* amjuel,enum OptionConstants::ion_opacity_mode *opacity_modes, bool includePRB) 
    : FVM::DiagonalComplexTerm(g,u), includePRB(includePRB) 
{
    SetName("RadiatedPowerTerm");

    this->adas = adas;
    this->nist = nist;
    this->amjuel = amjuel;
    this->ionHandler = ionHandler;
    
    this->opacity_modes = new len_t[ionHandler->GetNZ()];
    for(len_t iz=0;iz<ionHandler->GetNZ();iz++)
    	this->opacity_modes[iz] = opacity_modes[iz];

    this->id_ncold = unknowns->GetUnknownID(OptionConstants::UQTY_N_COLD);
    this->id_Tcold = unknowns->GetUnknownID(OptionConstants::UQTY_T_COLD);
    this->id_ni    = unknowns->GetUnknownID(OptionConstants::UQTY_ION_SPECIES);

    AddUnknownForJacobian(unknowns, id_ncold);
    AddUnknownForJacobian(unknowns, id_ni);
    AddUnknownForJacobian(unknowns, id_Tcold);

    // constants appearing in bremsstrahlung formula
    real_t c = Constants::c;
    this->bremsPrefactor = (32.0/3.0)*Constants::alpha*Constants::r0*Constants::r0*c
        * sqrt(Constants::me*c*c*Constants::ec*2.0/M_PI);
    this->bremsRel1 = 19.0/24.0; // relativistic-maxwellian correction
    this->bremsRel2 = 5.0/(8.0*M_SQRT2)*(44.0-3.0*M_PI*M_PI); // e-e brems correction
}


void RadiatedPowerTerm::SetWeights(){
    len_t NCells = grid->GetNCells();
    len_t nZ = ionHandler->GetNZ();
    const len_t *Zs = ionHandler->GetZs();
    
    real_t *n_cold = unknowns->GetUnknownData(id_ncold);
    real_t *T_cold = unknowns->GetUnknownData(id_Tcold);
    real_t *n_i    = unknowns->GetUnknownData(id_ni);
    
    for (len_t i = 0; i < NCells; i++)
            weights[i] = 0;

    for(len_t iz = 0; iz<nZ; iz++){
        ADASRateInterpolator *PLT_interper = adas->GetPLT(Zs[iz]);
        ADASRateInterpolator *PRB_interper = adas->GetPRB(Zs[iz]);
        ADASRateInterpolator *ACD_interper = adas->GetACD(Zs[iz]);
        ADASRateInterpolator *SCD_interper = adas->GetSCD(Zs[iz]);
        real_t dWi = 0;
        real_t Li = 0;
        real_t Bi = 0;
        for(len_t Z0 = 0; Z0<=Zs[iz]; Z0++){
            len_t indZ = ionHandler->GetIndex(iz,Z0);
            for (len_t i = 0; i < NCells; i++){
<<<<<<< HEAD
            	if(Zs[iz]==1 && opacity_modes[iz]==OptionConstants::OPACITY_MODE_GROUND_STATE_OPAQUE){//Ly-opaque deuterium radiation from AMJUEL
		            // Radiated power term
		            Li = amjuel->getIonizLossLyOpaque(Z0, n_cold[i], T_cold[i]);// includes both line radiation and ionization potential energy difference
		            if (includePRB) 
		                Li += amjuel->getRecRadLyOpaque(Z0, n_cold[i], T_cold[i]);
		            Bi = 0;
		            // Binding energy rate term
		            if(Z0>0 && includePRB){       // Recombination gain
		            	dWi = Constants::ec * nist->GetIonizationEnergy(Zs[iz],Z0-1);
		                Bi -= dWi * amjuel->getRecLyOpaque(Z0, n_cold[i], T_cold[i]);
	                }
            	}else{
		            // Radiated power term
		            Li =  PLT_interper->Eval(Z0, n_cold[i], T_cold[i]);
		            if (includePRB) 
		                Li += PRB_interper->Eval(Z0, n_cold[i], T_cold[i]);
		            Bi = 0;
		            // Binding energy rate term
		            if(Z0>0 && includePRB)       // Recombination gain
		                Bi -= dWi * ACD_interper->Eval(Z0, n_cold[i], T_cold[i]);
		            if(Z0<Zs[iz]){ // Ionization loss
		                dWi = Constants::ec * nist->GetIonizationEnergy(Zs[iz],Z0);
		                Bi += dWi * SCD_interper->Eval(Z0, n_cold[i], T_cold[i]);
		            }
=======
                // Radiated power term
                real_t Li =  PLT_interper->Eval(Z0, n_cold[i], T_cold[i]);
                if (includePRB) 
                    Li += PRB_interper->Eval(Z0, n_cold[i], T_cold[i]);
                real_t Bi = 0;
                // Binding energy rate term
                if(Z0>0 && includePRB) // Recombination gain
                    Bi -= dWi * ACD_interper->Eval(Z0, n_cold[i], T_cold[i]);
                if(Z0<Zs[iz]){         // Ionization loss
                    dWi = Constants::ec * nist->GetIonizationEnergy(Zs[iz],Z0);
                    Bi += dWi * SCD_interper->Eval(Z0, n_cold[i], T_cold[i]);
>>>>>>> ead9ed6d
                }
                weights[i] += n_i[indZ*NCells + i]*(Li+Bi);
            }
        }
    }

    /**
     * If neglecting the recombination radiation, explicitly add the
     * bremsstrahlung loss which is otherwise included in 'PRB'.
     * Using the R J Gould, The Astrophysical Journal 238 (1980)
     * formula with a relativistic correction. The 'bremsPrefactor'
     * is the factor ~1.69e-38 appearing in the NRL formula (implemented in GO).
     * The 'ionTerm' equals sum_ij n_i^(j) Z_0j^2 
     */
    if(!includePRB) 
        for(len_t i=0; i<NCells; i++){
            real_t ionTerm = ionHandler->GetZeff(i)*ionHandler->GetFreeElectronDensityFromQuasiNeutrality(i);
            real_t relativisticCorrection = bremsRel1*ionTerm + bremsRel2*n_cold[i];
            weights[i] += bremsPrefactor*T_cold[i]*(ionTerm + relativisticCorrection*T_cold[i]/Constants::mc2inEV);
        }
}

void RadiatedPowerTerm::SetDiffWeights(len_t derivId, len_t /*indZs*/){
    len_t NCells = grid->GetNCells();
    len_t nZ = ionHandler->GetNZ();
    const len_t *Zs = ionHandler->GetZs();

    real_t *n_cold = unknowns->GetUnknownData(id_ncold);
    real_t *T_cold = unknowns->GetUnknownData(id_Tcold);
    real_t *n_i    = unknowns->GetUnknownData(id_ni);

    if(derivId == id_ni){
        for(len_t iz = 0; iz<nZ; iz++){
            ADASRateInterpolator *PLT_interper = adas->GetPLT(Zs[iz]);
            ADASRateInterpolator *PRB_interper = adas->GetPRB(Zs[iz]);
            ADASRateInterpolator *ACD_interper = adas->GetACD(Zs[iz]);
            ADASRateInterpolator *SCD_interper = adas->GetSCD(Zs[iz]);
            
            real_t dWi = 0;
            real_t Li = 0;
            real_t Bi = 0;
            
            for(len_t Z0 = 0; Z0<=Zs[iz]; Z0++){
                len_t indZ = ionHandler->GetIndex(iz,Z0);
                if(Zs[iz]==1 && opacity_modes[iz]==OptionConstants::OPACITY_MODE_GROUND_STATE_OPAQUE){
		            for (len_t i = 0; i < NCells; i++){
		                Li =  amjuel->getIonizLossLyOpaque(Z0, n_cold[i], T_cold[i]);
		                if (includePRB)
		                    Li += amjuel->getRecRadLyOpaque(Z0, n_cold[i], T_cold[i]);
				        Bi = 0;
				        // Binding energy rate term
				        if(Z0>0 && includePRB){       // Recombination gain
				        	dWi = Constants::ec * nist->GetIonizationEnergy(Zs[iz],Z0-1);
				            Bi -= dWi * amjuel->getRecLyOpaque(Z0, n_cold[i], T_cold[i]);
			            }
		                diffWeights[NCells*indZ + i] = Li+Bi;
	                }
	            }else{
		            for (len_t i = 0; i < NCells; i++){
		                Li =  PLT_interper->Eval(Z0, n_cold[i], T_cold[i]);
		                if (includePRB)
		                    Li += PRB_interper->Eval(Z0, n_cold[i], T_cold[i]);
		                Bi = 0;
		                if(Z0>0 && includePRB)
		                    Bi -= dWi * ACD_interper->Eval(Z0, n_cold[i], T_cold[i]);
		                if(Z0<Zs[iz]){
		                    dWi = Constants::ec * nist->GetIonizationEnergy(Zs[iz],Z0);
		                    Bi += dWi * SCD_interper->Eval(Z0, n_cold[i], T_cold[i]);
		                }
		                diffWeights[NCells*indZ + i] = Li+Bi;
		            }
                }
            }
        }
        if(!includePRB){ //bremsstrahlung contribution
            for(len_t i=0; i<NCells; i++){
                for(len_t iz = 0; iz<nZ; iz++)
                    for(len_t Z0=0; Z0<=Zs[iz]; Z0++){
                        len_t indZ = ionHandler->GetIndex(iz,Z0);
                        real_t dIonTerm = Z0*Z0;
                        real_t dRelativisticCorrection = bremsRel1*dIonTerm;
                        diffWeights[NCells*indZ + i] += bremsPrefactor*T_cold[i]*(dIonTerm + dRelativisticCorrection*T_cold[i]/Constants::mc2inEV);
                    }
            }
        }
    } else if(derivId == id_ncold){
        for(len_t iz = 0; iz<nZ; iz++){
            ADASRateInterpolator *PLT_interper = adas->GetPLT(Zs[iz]);
            ADASRateInterpolator *PRB_interper = adas->GetPRB(Zs[iz]);
            ADASRateInterpolator *ACD_interper = adas->GetACD(Zs[iz]);
            ADASRateInterpolator *SCD_interper = adas->GetSCD(Zs[iz]);
            
            real_t dWi = 0;
            real_t dLi = 0;
            real_t dBi = 0;
            
            for(len_t Z0 = 0; Z0<=Zs[iz]; Z0++){
                len_t indZ = ionHandler->GetIndex(iz,Z0);
                if(Zs[iz]==1 && opacity_modes[iz]==OptionConstants::OPACITY_MODE_GROUND_STATE_OPAQUE){
		            for (len_t i = 0; i < NCells; i++){
		                dLi =  amjuel->getIonizLossLyOpaque_deriv_n(Z0, n_cold[i], T_cold[i]);
		                if (includePRB)
		                    dLi += amjuel->getRecRadLyOpaque_deriv_n(Z0, n_cold[i], T_cold[i]);
				        dBi = 0;
				        // Binding energy rate term
				        if(Z0>0 && includePRB){       // Recombination gain
				        	dWi = Constants::ec * nist->GetIonizationEnergy(Zs[iz],Z0-1);
				            dBi -= dWi * amjuel->getRecLyOpaque_deriv_n(Z0, n_cold[i], T_cold[i]);
			            }
		                diffWeights[i] += n_i[indZ*NCells + i]*(dLi+dBi);
	                }
                }else{                
		            for (len_t i = 0; i < NCells; i++){
		                real_t dLi = PLT_interper->Eval_deriv_n(Z0, n_cold[i], T_cold[i]);
		                if (includePRB)
		                    dLi += PRB_interper->Eval_deriv_n(Z0, n_cold[i], T_cold[i]);
		                real_t dBi = 0;
		                if(Z0>0 && includePRB)
		                    dBi -= dWi * ACD_interper->Eval_deriv_n(Z0, n_cold[i], T_cold[i]);
		                if(Z0<Zs[iz]){
		                    dWi = Constants::ec * nist->GetIonizationEnergy(Zs[iz],Z0);
		                    dBi += dWi * SCD_interper->Eval_deriv_n(Z0, n_cold[i], T_cold[i]);
		                }
		                diffWeights[i] += n_i[indZ*NCells + i]*(dLi+dBi);
		            }
                }
            }
        }
        if(!includePRB) //bremsstrahlung contribution
            for(len_t i=0; i<NCells; i++)
                diffWeights[i] += bremsPrefactor*T_cold[i]*bremsRel2*T_cold[i]/Constants::mc2inEV;
    } else if (derivId == id_Tcold){
        for(len_t iz = 0; iz<nZ; iz++){
            ADASRateInterpolator *PLT_interper = adas->GetPLT(Zs[iz]);
            ADASRateInterpolator *PRB_interper = adas->GetPRB(Zs[iz]);
            ADASRateInterpolator *ACD_interper = adas->GetACD(Zs[iz]);
            ADASRateInterpolator *SCD_interper = adas->GetSCD(Zs[iz]);
            
            real_t dWi = 0;
            real_t dLi = 0;
            real_t dBi = 0;
            
            for(len_t Z0 = 0; Z0<=Zs[iz]; Z0++){
                len_t indZ = ionHandler->GetIndex(iz,Z0);
                if(Zs[iz]==1 && opacity_modes[iz]==OptionConstants::OPACITY_MODE_GROUND_STATE_OPAQUE){
		            for (len_t i = 0; i < NCells; i++){
		                dLi =  amjuel->getIonizLossLyOpaque_deriv_T(Z0, n_cold[i], T_cold[i]);
		                if (includePRB)
		                    dLi += amjuel->getRecRadLyOpaque_deriv_T(Z0, n_cold[i], T_cold[i]);
				        dBi = 0;
				        // Binding energy rate term
				        if(Z0>0 && includePRB){       // Recombination gain
				        	dWi = Constants::ec * nist->GetIonizationEnergy(Zs[iz],Z0-1);
				            dBi -= dWi * amjuel->getRecLyOpaque_deriv_T(Z0, n_cold[i], T_cold[i]);
			            }
		                diffWeights[i] += n_i[indZ*NCells + i]*(dLi+dBi);
	                }
                }else{ 
		            for (len_t i = 0; i < NCells; i++){
		                real_t dLi = PLT_interper->Eval_deriv_T(Z0, n_cold[i], T_cold[i]);
		                if (includePRB)
		                    dLi += PRB_interper->Eval_deriv_T(Z0, n_cold[i], T_cold[i]);
		                real_t dBi = 0;
		                if(Z0>0 && includePRB)
		                    dBi -= dWi * ACD_interper->Eval_deriv_T(Z0, n_cold[i], T_cold[i]);
		                if(Z0<Zs[iz]){
		                    dWi = Constants::ec * nist->GetIonizationEnergy(Zs[iz],Z0);
		                    dBi += dWi * SCD_interper->Eval_deriv_T(Z0, n_cold[i], T_cold[i]);
		                }
		                diffWeights[i] += n_i[indZ*NCells + i]*(dLi+dBi);
		            }
                }
            }
        }
        if(!includePRB){ //bremsstrahlung contribution
            for(len_t i=0; i<NCells; i++){
                real_t ionTerm = ionHandler->GetZeff(i)*ionHandler->GetFreeElectronDensityFromQuasiNeutrality(i);
                real_t relativisticCorrection = bremsRel1*ionTerm + bremsRel2*n_cold[i]; 
                diffWeights[i] += bremsPrefactor*(ionTerm + 2.0*relativisticCorrection*T_cold[i]/Constants::mc2inEV);
            }
        }
    }
}
<|MERGE_RESOLUTION|>--- conflicted
+++ resolved
@@ -72,7 +72,7 @@
         for(len_t Z0 = 0; Z0<=Zs[iz]; Z0++){
             len_t indZ = ionHandler->GetIndex(iz,Z0);
             for (len_t i = 0; i < NCells; i++){
-<<<<<<< HEAD
+
             	if(Zs[iz]==1 && opacity_modes[iz]==OptionConstants::OPACITY_MODE_GROUND_STATE_OPAQUE){//Ly-opaque deuterium radiation from AMJUEL
 		            // Radiated power term
 		            Li = amjuel->getIonizLossLyOpaque(Z0, n_cold[i], T_cold[i]);// includes both line radiation and ionization potential energy difference
@@ -97,19 +97,7 @@
 		                dWi = Constants::ec * nist->GetIonizationEnergy(Zs[iz],Z0);
 		                Bi += dWi * SCD_interper->Eval(Z0, n_cold[i], T_cold[i]);
 		            }
-=======
-                // Radiated power term
-                real_t Li =  PLT_interper->Eval(Z0, n_cold[i], T_cold[i]);
-                if (includePRB) 
-                    Li += PRB_interper->Eval(Z0, n_cold[i], T_cold[i]);
-                real_t Bi = 0;
-                // Binding energy rate term
-                if(Z0>0 && includePRB) // Recombination gain
-                    Bi -= dWi * ACD_interper->Eval(Z0, n_cold[i], T_cold[i]);
-                if(Z0<Zs[iz]){         // Ionization loss
-                    dWi = Constants::ec * nist->GetIonizationEnergy(Zs[iz],Z0);
-                    Bi += dWi * SCD_interper->Eval(Z0, n_cold[i], T_cold[i]);
->>>>>>> ead9ed6d
+
                 }
                 weights[i] += n_i[indZ*NCells + i]*(Li+Bi);
             }
