/**
 * Implementation of a custom Newton solver which only utilizes
 * the linear solvers of PETSc.
 */

#include <string>
#include <vector>
#include "DREAM/IO.hpp"
#include "DREAM/Solver/SolverNonLinear.hpp"
#include "FVM/Solvers/MILU.hpp"
#include "FVM/Solvers/MIKSP.hpp"
#include "FVM/Solvers/MIMUMPS.hpp"


using namespace DREAM;
using namespace std;


/**
 * Constructor.
 */
SolverNonLinear::SolverNonLinear(
	FVM::UnknownQuantityHandler *unknowns,
	vector<UnknownQuantityEquation*> *unknown_equations,
    enum OptionConstants::linear_solver ls,
	const int_t maxiter, const real_t reltol,
	bool verbose
) : Solver(unknowns, unknown_equations), linearSolver(ls),
	maxiter(maxiter), reltol(reltol), verbose(verbose) {

    this->timeKeeper = new FVM::TimeKeeper("Solver non-linear");
    this->timerTot = this->timeKeeper->AddTimer("total", "Total time");
    this->timerRebuild = this->timeKeeper->AddTimer("rebuildtot", "Rebuild coefficients");
    this->timerResidual = this->timeKeeper->AddTimer("residual", "Construct residual");
    this->timerJacobian = this->timeKeeper->AddTimer("jacobian", "Construct jacobian");
    this->timerInvert = this->timeKeeper->AddTimer("invert", "Invert jacobian");
}

/**
 * Destructor.
 */
SolverNonLinear::~SolverNonLinear() {
	Deallocate();

    delete this->timeKeeper;
}


/**
 * "Accept" the current solution and prepare for taking
 * another Newton step.
 */
void SolverNonLinear::AcceptSolution() {
	real_t *x = this->x1;
	this->x1  = this->x0;
	this->x0  = x;

	this->StoreSolution(x);
}

/**
 * Allocate memory for all objects used by this solver.
 */
void SolverNonLinear::Allocate() {
	jacobian = new FVM::BlockMatrix();

	for (len_t i = 0; i < nontrivial_unknowns.size(); i++) {
		len_t id = nontrivial_unknowns[i];
		UnknownQuantityEquation *eqn = this->unknown_equations->at(id);

		unknownToMatrixMapping[id] =
			jacobian->CreateSubEquation(eqn->NumberOfElements(), eqn->NumberOfNonZeros_jac(), id);
	}

	jacobian->ConstructSystem();

	const len_t N = jacobian->GetNRows();

    // Select linear solver
    if (this->linearSolver == OptionConstants::LINEAR_SOLVER_LU)
        this->inverter = new FVM::MILU(N);
    else if (this->linearSolver == OptionConstants::LINEAR_SOLVER_MUMPS)
        this->inverter = new FVM::MIMUMPS(N);
    else
        throw SolverException(
            "Unrecognized linear solver specified: %d.", this->linearSolver
        );

	VecCreateSeq(PETSC_COMM_WORLD, N, &this->petsc_F);
	VecCreateSeq(PETSC_COMM_WORLD, N, &this->petsc_dx);

	this->x0 = new real_t[N];
	this->x1 = new real_t[N];
	this->dx = new real_t[N];

	this->x_2norm  = new real_t[this->unknown_equations->size()];
	this->dx_2norm = new real_t[this->unknown_equations->size()];
}

/**
 * Deallocate memory used by this solver.
 */
void SolverNonLinear::Deallocate() {
	delete inverter;
	delete jacobian;

	delete [] this->x_2norm;
	delete [] this->dx_2norm;

	delete [] this->x0;
	delete [] this->x1;
	delete [] this->dx;

	VecDestroy(&this->petsc_F);
	VecDestroy(&this->petsc_dx);
}

/**
 * Returns the name of the specified non-trivial unknown quantity.
 *
 * idx: Index into 'this->nontrivial_unknowns' of the non-trivial unknown
 *      to return the name of.
 */
const string& SolverNonLinear::GetNonTrivialName(const len_t idx) {
    return this->unknowns->GetUnknown(this->nontrivial_unknowns[idx])->GetName();
}

/**
 * Initialize the solver.
 */
void SolverNonLinear::initialize_internal(
	const len_t, vector<len_t>&
) {
	this->Allocate();

    if (this->convChecker == nullptr)
        this->SetConvergenceChecker(
            new ConvergenceChecker(unknowns, this->nontrivial_unknowns, this->reltol)
        );
}

/**
 * Check if the solver has converged.
 */
bool SolverNonLinear::IsConverged(const real_t *x, const real_t *dx) {
	if (this->GetIteration() >= (len_t)this->MaxIter()){
		throw SolverException(
			"Non-linear solver reached the maximum number of allowed "
			"iterations: " LEN_T_PRINTF_FMT ".",
			this->MaxIter()
		);
	}

    if (this->Verbose())
        DREAM::IO::PrintInfo("ITERATION %d", this->GetIteration());

    return convChecker->IsConverged(x, dx, this->Verbose());
}

/**
 * Set the initial guess for the solver.
 *
 * guess: Vector containing values of initial guess.
 */
void SolverNonLinear::SetInitialGuess(const real_t *guess) {
	if (guess != nullptr) {
		for (len_t i = 0; i < this->matrix_size; i++)
			this->x0[i] = guess[i];
	} else {
		for (len_t i = 0; i < this->matrix_size; i++)
			this->x0[i] = 0;
	}
}

/**
 * Solve the equation system (advance the system in time
 * by one step).
 *
 * t:  Time at which the current solution is given.
 * dt: Time step to take.
 *
 * (the obtained solution will correspond to time t'=t+dt)
 */
void SolverNonLinear::Solve(const real_t t, const real_t dt) {
	this->t  = t;
	this->dt = dt;

    this->timeKeeper->StartTimer(timerTot);

	// Take Newton steps
	len_t iter = 0;
	const real_t *x, *dx;
	do {
		iter++;
		this->SetIteration(iter);

		dx = this->TakeNewtonStep();
		x  = UpdateSolution(dx);


/*
		// DEBUG
//		DREAM::IO::PrintInfo("t = %e", t);
		if(t>2e-7){
			this->jacobian->PrintInfo();
			SaveJacobian();
			SaveNumericalJacobian();
			throw SolverException("Stopping now. (Saved Jacobian to file)");
		}
//*/
<<<<<<< HEAD

=======
>>>>>>> 622a805b

		// TODO backtracking...
		
		AcceptSolution();
	} while (!IsConverged(x, dx));
	

    this->timeKeeper->StopTimer(timerTot);
}

/**
 * Debugging routine for saving both the "analytically" computed
 * Jacobian, as well as the Jacobian evaluated numerically using
 * finite differences, to file. When this method is called, the
 * 'jacobian' variable is assumed to contain the "analytical"
 * Jacobian matrix for the current time/iteration. This routine
 * will then save that matrix, compute the corresponding numerical
 * Jacobian, and save that.
 *
 * name: Base name to use for files.
 */
void SolverNonLinear::SaveNumericalJacobian(const std::string& name) {
    this->_EvaluateJacobianNumerically(this->jacobian);
    this->jacobian->View(FVM::Matrix::BINARY_MATLAB, name + "_num");
}

void SolverNonLinear::SaveJacobian() {
    this->jacobian->View(FVM::Matrix::BINARY_MATLAB, "petsc_jacobian");
}
void SolverNonLinear::SaveJacobian(const std::string& name) {
    this->jacobian->View(FVM::Matrix::BINARY_MATLAB, name);
}

/**
 * Store the current solution to the UnknownQuantityHandler.
 */
void SolverNonLinear::StoreSolution(const real_t *x) {
	this->unknowns->Store(this->nontrivial_unknowns, x);
}

/**
 * Calculate the next Newton step to take.
 */
const real_t *SolverNonLinear::TakeNewtonStep() {
    this->timeKeeper->StartTimer(timerRebuild);
	this->RebuildTerms(this->t, this->dt);
    this->timeKeeper->StopTimer(timerRebuild);

	// Evaluate function vector
    this->timeKeeper->StartTimer(timerResidual);
	real_t *fvec;
	VecGetArray(this->petsc_F, &fvec);
	this->BuildVector(this->t, this->dt, fvec, this->jacobian);
	VecRestoreArray(this->petsc_F, &fvec);
    this->timeKeeper->StopTimer(timerResidual);


	// Evaluate jacobian
    this->timeKeeper->StartTimer(timerJacobian);
	this->BuildJacobian(this->t, this->dt, this->jacobian);
    this->timeKeeper->StopTimer(timerJacobian);

/*
	// DEBUG
	this->jacobian->PrintInfo();
	SaveJacobian();
	SaveNumericalJacobian();
	throw SolverException("Stopping now. (Saved Jacobian to file)");
//*/

	// Solve J*dx = F
    this->timeKeeper->StartTimer(timerInvert);
	inverter->Invert(this->jacobian, &this->petsc_F, &this->petsc_dx);
    this->timeKeeper->StopTimer(timerInvert);

	// Copy dx
	VecGetArray(this->petsc_dx, &fvec);
	for (len_t i = 0; i < this->matrix_size; i++)
		this->dx[i] = fvec[i];
	VecRestoreArray(this->petsc_dx, &fvec);
	
	return this->dx;
}


/**
 * Returns a dampingFactor such that x1 = x0 - dampingFactor*dx satisfies 
 * physically-motivated constraints, such as positivity of temperature.
 * If initial guess dx from Newton step satisfies all constraints, returns 1.
 */
const real_t MaximalPhysicalStepLength(real_t *x0, const real_t *dx,len_t iteration, std::vector<len_t> nontrivial_unknowns, FVM::UnknownQuantityHandler *unknowns ){
	real_t maxStepLength = 1;
	real_t threshold = 0.1;

	std::vector<len_t> ids_nonNegativeQuantities;
	// add those quantities which we expect to be non-negative
	// T_cold and n_cold will crash the simulation if negtive, so they should always be added
	ids_nonNegativeQuantities.push_back(unknowns->GetUnknownID(OptionConstants::UQTY_T_COLD));
	ids_nonNegativeQuantities.push_back(unknowns->GetUnknownID(OptionConstants::UQTY_N_COLD));
	//ids_nonNegativeQuantities.push_back(unknowns->GetUnknownID(OptionConstants::UQTY_ION_SPECIES));
	//ids_nonNegativeQuantities.push_back(unknowns->GetUnknownID(OptionConstants::UQTY_N_RE));

	const len_t N = nontrivial_unknowns.size();
	const len_t N_nn = ids_nonNegativeQuantities.size();
	len_t offset = 0;
	// sum over non-trivial unknowns
	for (len_t it=0; it<N; it++) {
		const len_t id = nontrivial_unknowns[it];
		FVM::UnknownQuantity *uq = unknowns->GetUnknown(id);
		len_t NCells = uq->NumberOfElements();
		
		// check whether unknown it is a non-negative quantity
		bool isNonNegativeQuantity = false;
		for (len_t it_nn = 0; it_nn < N_nn; it_nn++)
			if(id==ids_nonNegativeQuantities[it_nn])
				isNonNegativeQuantity = true;
		
		// Quantities which physically cannot be negative, require that they cannot  
		// be reduced by more than some threshold in each iteration.
		if(isNonNegativeQuantity){
			for(len_t i=0; i<NCells; i++){
				// require x1 > threshold*x0
				real_t maxStepAtI = 1;
				if(x0[offset+i]!=0){
					real_t absDxOverX = abs(dx[offset+i]/x0[offset+i]);
					if(absDxOverX != 0)
						maxStepAtI = (1-threshold) / absDxOverX;
				}
				// if this is a stronger constaint than current maxlength, override
				if(maxStepAtI < maxStepLength)
					maxStepLength = maxStepAtI;
			}
		}
		offset += NCells;
	}

	// Add automatic damping for abnormally high number of iterations to force convergence
	bool automaticDampingWithItertion = false; // skip the below for now; the method did not seem to stabilize ill-posed cases
	if(automaticDampingWithItertion){ 
		real_t minDamping = 0.1;
		len_t itMax = 100;
		len_t itThresh = 30;
		if(iteration>itThresh)
			maxStepLength *= std::max(minDamping, 
				1.0 - ((1.0-minDamping)*(iteration-itThresh))/(itMax-itThresh));
	}

	return maxStepLength;
}

/**
 * Update the current solution with the Newton step 'dx'.
 *
 * dx: Newton step to take.
 */
const real_t *SolverNonLinear::UpdateSolution(const real_t *dx) {

	real_t dampingFactor = MaximalPhysicalStepLength(x0,dx,iteration,nontrivial_unknowns,unknowns);
	
	if(dampingFactor < 1 && this->Verbose()) {
        DREAM::IO::PrintInfo();
		DREAM::IO::PrintInfo("Newton iteration dynamically damped");
		DREAM::IO::PrintInfo("to conserve positivity, by a factor: %e", dampingFactor);
        DREAM::IO::PrintInfo();
	}
	for (len_t i = 0; i < this->matrix_size; i++)
		this->x1[i] = this->x0[i] - dampingFactor*dx[i];
	
	return this->x1;
}

/**
 * Print timing information after the solve.
 */
void SolverNonLinear::PrintTimings() {
    this->timeKeeper->PrintTimings(true, 0);
    this->Solver::PrintTimings_rebuild();
}

/**
 * Save timing information to the given SFile object.
 *
 * sf:   SFile object to save timing information to.
 * path: Path in file to save timing information to.
 */
void SolverNonLinear::SaveTimings(SFile *sf, const string& path) {
    this->timeKeeper->SaveTimings(sf, path);

    sf->CreateStruct(path+"/rebuild");
    this->Solver::SaveTimings_rebuild(sf, path+"/rebuild");
}
<|MERGE_RESOLUTION|>--- conflicted
+++ resolved
@@ -201,17 +201,11 @@
 /*
 		// DEBUG
 //		DREAM::IO::PrintInfo("t = %e", t);
-		if(t>2e-7){
 			this->jacobian->PrintInfo();
 			SaveJacobian();
 			SaveNumericalJacobian();
 			throw SolverException("Stopping now. (Saved Jacobian to file)");
-		}
 //*/
-<<<<<<< HEAD
-
-=======
->>>>>>> 622a805b
 
 		// TODO backtracking...
 		
