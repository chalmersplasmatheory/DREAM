/**
 * Implementation of a custom Newton solver which only utilizes
 * the linear solvers of PETSc.
 */

#include <string>
#include <vector>
#include "DREAM/IO.hpp"
#include "DREAM/OutputGeneratorSFile.hpp"
#include "DREAM/Solver/SolverNonLinear.hpp"
#include "FVM/Solvers/MILU.hpp"
#include "FVM/Solvers/MIKSP.hpp"
#include "FVM/Solvers/MIMUMPS.hpp"


using namespace DREAM;
using namespace std;


/**
 * Constructor.
 */
SolverNonLinear::SolverNonLinear(
	FVM::UnknownQuantityHandler *unknowns,
	vector<UnknownQuantityEquation*> *unknown_equations,
    EquationSystem *eqsys,
    enum OptionConstants::linear_solver ls,
	const int_t maxiter, const real_t reltol,
	bool verbose
) : Solver(unknowns, unknown_equations), eqsys(eqsys), linearSolver(ls),
	maxiter(maxiter), reltol(reltol), verbose(verbose) {

    this->timeKeeper = new FVM::TimeKeeper("Solver non-linear");
    this->timerTot = this->timeKeeper->AddTimer("total", "Total time");
    this->timerRebuild = this->timeKeeper->AddTimer("rebuildtot", "Rebuild coefficients");
    this->timerResidual = this->timeKeeper->AddTimer("residual", "Construct residual");
    this->timerJacobian = this->timeKeeper->AddTimer("jacobian", "Construct jacobian");
    this->timerInvert = this->timeKeeper->AddTimer("invert", "Invert jacobian");
}

/**
 * Destructor.
 */
SolverNonLinear::~SolverNonLinear() {
	Deallocate();

    delete this->timeKeeper;
}


/**
 * "Accept" the current solution and prepare for taking
 * another Newton step.
 */
void SolverNonLinear::AcceptSolution() {
	real_t *x = this->x1;
	this->x1  = this->x0;
	this->x0  = x;

	this->StoreSolution(x);
}

/**
 * Allocate memory for all objects used by this solver.
 */
void SolverNonLinear::Allocate() {
	jacobian = new FVM::BlockMatrix();

	for (len_t i = 0; i < nontrivial_unknowns.size(); i++) {
		len_t id = nontrivial_unknowns[i];
		UnknownQuantityEquation *eqn = this->unknown_equations->at(id);

		unknownToMatrixMapping[id] =
			jacobian->CreateSubEquation(eqn->NumberOfElements(), eqn->NumberOfNonZeros_jac(), id);
	}

	jacobian->ConstructSystem();

	const len_t N = jacobian->GetNRows();

    // Select linear solver
    if (this->linearSolver == OptionConstants::LINEAR_SOLVER_LU)
        this->inverter = new FVM::MILU(N);
    else if (this->linearSolver == OptionConstants::LINEAR_SOLVER_MUMPS)
        this->inverter = new FVM::MIMUMPS(N);
    else
        throw SolverException(
            "Unrecognized linear solver specified: %d.", this->linearSolver
        );

	VecCreateSeq(PETSC_COMM_WORLD, N, &this->petsc_F);
	VecCreateSeq(PETSC_COMM_WORLD, N, &this->petsc_dx);

	this->x0 = new real_t[N];
	this->x1 = new real_t[N];
	this->dx = new real_t[N];

	this->x_2norm  = new real_t[this->unknown_equations->size()];
	this->dx_2norm = new real_t[this->unknown_equations->size()];
}

/**
 * Deallocate memory used by this solver.
 */
void SolverNonLinear::Deallocate() {
	delete inverter;
	delete jacobian;

	delete [] this->x_2norm;
	delete [] this->dx_2norm;

	delete [] this->x0;
	delete [] this->x1;
	delete [] this->dx;

	VecDestroy(&this->petsc_F);
	VecDestroy(&this->petsc_dx);
}

/**
 * Returns the name of the specified non-trivial unknown quantity.
 *
 * idx: Index into 'this->nontrivial_unknowns' of the non-trivial unknown
 *      to return the name of.
 */
const string& SolverNonLinear::GetNonTrivialName(const len_t idx) {
    return this->unknowns->GetUnknown(this->nontrivial_unknowns[idx])->GetName();
}

/**
 * Initialize the solver.
 */
void SolverNonLinear::initialize_internal(
	const len_t, vector<len_t>&
) {
	this->Allocate();

    if (this->convChecker == nullptr)
        this->SetConvergenceChecker(
            new ConvergenceChecker(unknowns, this->nontrivial_unknowns, this->reltol)
        );
}

/**
 * Check if the solver has converged.
 */
bool SolverNonLinear::IsConverged(const real_t *x, const real_t *dx) {
	if (this->GetIteration() >= (len_t)this->MaxIter()){
		throw SolverException(
			"Non-linear solver reached the maximum number of allowed "
			"iterations: " LEN_T_PRINTF_FMT ".",
			this->MaxIter()
		);
	}

    if (this->Verbose())
        DREAM::IO::PrintInfo("ITERATION %d", this->GetIteration());

    return convChecker->IsConverged(x, dx, this->Verbose());
}

/**
 * Set the initial guess for the solver.
 *
 * guess: Vector containing values of initial guess.
 */
void SolverNonLinear::SetInitialGuess(const real_t *guess) {
	if (guess != nullptr) {
		for (len_t i = 0; i < this->matrix_size; i++)
			this->x0[i] = guess[i];
	} else {
		for (len_t i = 0; i < this->matrix_size; i++)
			this->x0[i] = 0;
	}
}

/**
 * Solve the equation system (advance the system in time
 * by one step).
 *
 * t:  Time at which the current solution is given.
 * dt: Time step to take.
 *
 * (the obtained solution will correspond to time t'=t+dt)
 */
void SolverNonLinear::Solve(const real_t t, const real_t dt) {
    this->nTimeStep++;

	this->t  = t;
	this->dt = dt;

    this->timeKeeper->StartTimer(timerTot);

	// Take Newton steps
	len_t iter = 0;
	const real_t *x, *dx;
	do {
		iter++;
		this->SetIteration(iter);

		dx = this->TakeNewtonStep();
		x  = UpdateSolution(dx);

		// TODO backtracking...
		
		AcceptSolution();
	} while (!IsConverged(x, dx));
	

    this->timeKeeper->StopTimer(timerTot);
}

/**
 * Debugging routine for saving both the "analytically" computed
 * Jacobian, as well as the Jacobian evaluated numerically using
 * finite differences, to file. When this method is called, the
 * 'jacobian' variable is assumed to contain the "analytical"
 * Jacobian matrix for the current time/iteration. This routine
 * will then save that matrix, compute the corresponding numerical
 * Jacobian, and save that.
 *
 * name: Base name to use for files.
 */
void SolverNonLinear::SaveNumericalJacobian(const std::string& name) {
    this->_EvaluateJacobianNumerically(this->jacobian);
    this->jacobian->View(FVM::Matrix::BINARY_MATLAB, name + "_num");
}

void SolverNonLinear::SaveJacobian() {
    this->jacobian->View(FVM::Matrix::BINARY_MATLAB, "petsc_jacobian");
}
void SolverNonLinear::SaveJacobian(const std::string& name) {
    this->jacobian->View(FVM::Matrix::BINARY_MATLAB, name);
}

/**
 * Store the current solution to the UnknownQuantityHandler.
 */
void SolverNonLinear::StoreSolution(const real_t *x) {
	this->unknowns->Store(this->nontrivial_unknowns, x);
}

/**
 * Calculate the next Newton step to take.
 */
const real_t *SolverNonLinear::TakeNewtonStep() {
    this->timeKeeper->StartTimer(timerRebuild);
	this->RebuildTerms(this->t, this->dt);
    this->timeKeeper->StopTimer(timerRebuild);

	// Evaluate function vector
    this->timeKeeper->StartTimer(timerResidual);
	real_t *fvec;
	VecGetArray(this->petsc_F, &fvec);
	this->BuildVector(this->t, this->dt, fvec, this->jacobian);
	VecRestoreArray(this->petsc_F, &fvec);
    this->timeKeeper->StopTimer(timerResidual);


	// Evaluate jacobian
    this->timeKeeper->StartTimer(timerJacobian);
	this->BuildJacobian(this->t, this->dt, this->jacobian);
    this->timeKeeper->StopTimer(timerJacobian);

    // Print/save debug info (if requested)
    this->SaveDebugInfo(this->nTimeStep, this->iteration);

	// Solve J*dx = F
    this->timeKeeper->StartTimer(timerInvert);
	inverter->Invert(this->jacobian, &this->petsc_F, &this->petsc_dx);
    this->timeKeeper->StopTimer(timerInvert);

	// Copy dx
	VecGetArray(this->petsc_dx, &fvec);
	for (len_t i = 0; i < this->matrix_size; i++)
		this->dx[i] = fvec[i];
	VecRestoreArray(this->petsc_dx, &fvec);
	
	return this->dx;
}



/**
 * Helper function to damping factor calculation; given a quantity
 * X0 and its change dX in the iteration, returns the maximal step 
 * length (damping) such that X>threshold*X0 after the iteration
 */
const real_t MaximalStepLengthAtGridPoint(
	real_t X0, real_t dX, real_t threshold
){
	real_t maxStepAtI = 1.0;
	if(dX)
		maxStepAtI = (1-threshold) * X0 / dX;
	return maxStepAtI;
}

/**
 * Returns a dampingFactor such that x1 = x0 - dampingFactor*dx satisfies 
 * physically-motivated constraints, such as positivity of temperature.
 * If initial guess dx from Newton step satisfies all constraints, returns 1.
 */
const real_t MaximalPhysicalStepLength(real_t *x0, const real_t *dx,len_t iteration, std::vector<len_t> nontrivial_unknowns, FVM::UnknownQuantityHandler *unknowns, IonHandler *ionHandler, len_t &id_uqn){
	real_t maxStepLength = 1.0;
	real_t threshold = 0.2;

	std::vector<len_t> ids_nonNegativeQuantities;
	// add those quantities which we expect to be non-negative
	// T_cold and n_cold will crash the simulation if negative, so they should always be added
	ids_nonNegativeQuantities.push_back(unknowns->GetUnknownID(OptionConstants::UQTY_T_COLD));
	ids_nonNegativeQuantities.push_back(unknowns->GetUnknownID(OptionConstants::UQTY_N_COLD));

	bool nonNegativeZeff = true;
	const len_t id_ni = unknowns->GetUnknownID(OptionConstants::UQTY_ION_SPECIES);

	const len_t N = nontrivial_unknowns.size();
	const len_t N_nn = ids_nonNegativeQuantities.size();
	len_t offset = 0;
	// sum over non-trivial unknowns
	for (len_t it=0; it<N; it++) {
		const len_t id = nontrivial_unknowns[it];
		FVM::UnknownQuantity *uq = unknowns->GetUnknown(id);
		len_t NCells = uq->NumberOfElements();
		
		// check whether unknown it is a non-negative quantity
		bool isNonNegativeQuantity = false;
		for (len_t it_nn = 0; it_nn < N_nn; it_nn++)
			if(id==ids_nonNegativeQuantities[it_nn])
				isNonNegativeQuantity = true;
		
		// Quantities which physically cannot be negative, require that they cannot  
		// be reduced by more than some threshold in each iteration.
		if(isNonNegativeQuantity)
			for(len_t i=0; i<NCells; i++){
				// require x1 > threshold*x0
<<<<<<< HEAD
				real_t maxStepAtI = 1;
				if(x0[offset+i]!=0){
					real_t absDxOverX = fabs(dx[offset+i]/x0[offset+i]);
					if(absDxOverX != 0)
						maxStepAtI = (1-threshold) / absDxOverX;
				}
=======
				real_t maxStepAtI = MaximalStepLengthAtGridPoint(x0[offset+i], dx[offset+i], threshold);
>>>>>>> 15d7d823
				// if this is a stronger constaint than current maxlength, override
				if(maxStepAtI < maxStepLength && maxStepAtI>0){
					maxStepLength = maxStepAtI;
					id_uqn = id;
				}
			}

		if(nonNegativeZeff && id==id_ni){
			len_t nZ = ionHandler->GetNZ();
			const len_t *Zs = ionHandler->GetZs();
			len_t nr = NCells/uq->NumberOfMultiples();
			for(len_t ir=0; ir<nr; ir++){
				real_t nZ0Z0=0;
				real_t dnZ0Z0=0;
				for(len_t iz=0; iz<nZ; iz++)
					for(len_t Z0=0; Z0<=Zs[iz]; Z0++){
						len_t ind = ionHandler->GetIndex(iz,Z0);
						nZ0Z0 += Z0*Z0*x0[offset+ind*nr+ir];
						dnZ0Z0 += Z0*Z0*dx[offset+ind*nr+ir];
					}
				real_t maxStepAtI = MaximalStepLengthAtGridPoint(nZ0Z0, dnZ0Z0, threshold);
				if(maxStepAtI < maxStepLength && maxStepAtI>0){
					maxStepLength = maxStepAtI;
					id_uqn = id;
				}
			}
		}
		offset += NCells;
	}

	// Add automatic damping for abnormally high number of iterations to force convergence
	bool automaticDampingWithItertion = false; // skip the below for now; the method did not seem to stabilize ill-posed cases
	if(automaticDampingWithItertion){ 
		real_t minDamping = 0.1;
		len_t itMax = 100;
		len_t itThresh = 30;
		if(iteration>itThresh)
			maxStepLength *= std::max(minDamping, 
				1.0 - ((1.0-minDamping)*(iteration-itThresh))/(itMax-itThresh));
	}

	return maxStepLength;
}

/**
 * Update the current solution with the Newton step 'dx'.
 *
 * dx: Newton step to take.
 */
const real_t *SolverNonLinear::UpdateSolution(const real_t *dx) {
    len_t id_uqn;
	real_t dampingFactor = MaximalPhysicalStepLength(x0,dx,iteration,nontrivial_unknowns,unknowns,ionHandler,id_uqn);
	
	if(dampingFactor < 1 && this->Verbose()) {
        DREAM::IO::PrintInfo();
		DREAM::IO::PrintInfo("Newton iteration dynamically damped for unknown quantity: %s",unknowns->GetUnknown(id_uqn)->GetName().c_str());
		DREAM::IO::PrintInfo("to conserve positivity, by a factor: %e", dampingFactor);
        DREAM::IO::PrintInfo();
	}
	for (len_t i = 0; i < this->matrix_size; i++)
		this->x1[i] = this->x0[i] - dampingFactor*dx[i];
	
	return this->x1;
}

/**
 * Print timing information after the solve.
 */
void SolverNonLinear::PrintTimings() {
    this->timeKeeper->PrintTimings(true, 0);
    this->Solver::PrintTimings_rebuild();
}

/**
 * Save timing information to the given SFile object.
 *
 * sf:   SFile object to save timing information to.
 * path: Path in file to save timing information to.
 */
void SolverNonLinear::SaveTimings(SFile *sf, const string& path) {
    this->timeKeeper->SaveTimings(sf, path);

    sf->CreateStruct(path+"/rebuild");
    this->Solver::SaveTimings_rebuild(sf, path+"/rebuild");
}

/**
 * Save debugging information for the current iteration.
 *
 * iTimeStep:  Current time step index.
 * iIteration: Current iteration index.
 */
void SolverNonLinear::SaveDebugInfo(
    len_t iTimeStep, len_t iIteration
) {
    if ((this->savetimestep == iTimeStep &&
        (this->saveiteration == iIteration || this->saveiteration == 0)) ||
         this->savetimestep == 0) {

        string suffix = "_" + to_string(iTimeStep) + "_" + to_string(iIteration);
        
        if (this->savejacobian) {
            string jacname;
            if (this->savetimestep == 0 || this->saveiteration == 0)
                jacname = "petsc_jac" + suffix;
            else
                jacname = "petsc_jac";

            SaveJacobian(jacname);
        }

        if (this->savevector) {
            string resname;
            if (this->savetimestep == 0 || this->saveiteration == 0)
                resname = "residual" + suffix + ".mat";
            else
                resname = "residual.mat";

            real_t *fvec;
            VecGetArray(this->petsc_F, &fvec);

            SFile *sf = SFile::Create(resname, SFILE_MODE_WRITE);
            sf->WriteList("F", fvec, this->jacobian->GetNRows());
            sf->Close();

            VecRestoreArray(this->petsc_F, &fvec);
        }

        if (this->savenumjac) {
            string jacname;
            if (this->savetimestep == 0 || this->saveiteration == 0)
                jacname = "petsc_jac" + suffix;
            else
                jacname = "petsc_jac";

            SaveNumericalJacobian(jacname);
        }

        // Save full output?
        if (this->savesystem) {
            string outname = "debugout";
            if (this->savetimestep == 0 || this->saveiteration == 0)
                outname += suffix;
            outname += ".h5";

            OutputGeneratorSFile *outgen = new OutputGeneratorSFile(this->eqsys, outname);
            outgen->SaveCurrent();
            delete outgen;
        }

        if (this->printjacobianinfo)
            this->jacobian->PrintInfo();
    }
}

/**
 * Enable or disable debug mode.
 *
 * printjacobianinfo: If true, prints detailed debug information about the
 *                    PETSc matrix for the jacobian in every iteration.
 * savejacobian:      If true, saves the jacobian using a PETSc viewer in
 *                    the specified time step(s).
 * savevector:        If true, saves the residual vector in the specified
 *                    time step(s).
 * savenumjac:        If true, calculates the jacobian numerically and saves
 *                    it using a PETSc viewer in the specified time step(s).
 * timestep:          Time step index to save debug info for. If 0, saves
 *                    the information in every iteration of every time step.
 * iteration:         Iteration of specified time step to save debug info for.
 * savesystem:        If true, saves the full equation system, including grid information,
 *                    to a proper DREAMOutput file. However, only the most recently obtained
 *                    solution is saved.
 */
void SolverNonLinear::SetDebugMode(
    bool printjacobianinfo, bool savejacobian, bool savevector,
    bool savenumjac, int_t timestep, int_t iteration, bool savesystem
) {
    this->printjacobianinfo = printjacobianinfo;
    this->savejacobian      = savejacobian;
    this->savevector        = savevector;
    this->savenumjac        = savenumjac;
    this->savetimestep      = timestep;
    this->saveiteration     = iteration;
    this->savesystem        = savesystem;
}
<|MERGE_RESOLUTION|>--- conflicted
+++ resolved
@@ -302,7 +302,7 @@
  */
 const real_t MaximalPhysicalStepLength(real_t *x0, const real_t *dx,len_t iteration, std::vector<len_t> nontrivial_unknowns, FVM::UnknownQuantityHandler *unknowns, IonHandler *ionHandler, len_t &id_uqn){
 	real_t maxStepLength = 1.0;
-	real_t threshold = 0.2;
+	real_t threshold = 0.1;
 
 	std::vector<len_t> ids_nonNegativeQuantities;
 	// add those quantities which we expect to be non-negative
@@ -333,16 +333,7 @@
 		if(isNonNegativeQuantity)
 			for(len_t i=0; i<NCells; i++){
 				// require x1 > threshold*x0
-<<<<<<< HEAD
-				real_t maxStepAtI = 1;
-				if(x0[offset+i]!=0){
-					real_t absDxOverX = fabs(dx[offset+i]/x0[offset+i]);
-					if(absDxOverX != 0)
-						maxStepAtI = (1-threshold) / absDxOverX;
-				}
-=======
 				real_t maxStepAtI = MaximalStepLengthAtGridPoint(x0[offset+i], dx[offset+i], threshold);
->>>>>>> 15d7d823
 				// if this is a stronger constaint than current maxlength, override
 				if(maxStepAtI < maxStepLength && maxStepAtI>0){
 					maxStepLength = maxStepAtI;
