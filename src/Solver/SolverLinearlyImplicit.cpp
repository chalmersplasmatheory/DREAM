/**
 * Implementation of the linearly implicit solution method of the non-linear
 * equation system. With this solver, we first assume that the non-linear
 * function F(x) can be decomposed into
 *
 *   F(x) ~ M(t,x) x(t) + S(t,x),
 *
 * where M(t,x) is an operator matrix, S(t,x) is a vector and x(t) is the
 * unknown vector. Next, we assume that M(t,x) and S(t,x) vary slowly with time
 * such that
 *
 *   M(t_{n+1}, x_{n+1}) ~ M(t_n, x_n),
 *   S(t_{n+1}, x_{n+1}) ~ S(t_n, x_n),
 *
 * where x_{n+1} = x(t_{n+1}). With this approximation, we may write the
 * originally non-linear equation system "F(x) = 0" as the system of linear
 * equations
 *   
 *   F(x_{n+1}) ~ M(x_n) x_{n+1} + S(x_n) = 0,
 *
 * which is solved by
 *
 *   x_{n+1} = -M(x_n)^{-1} S(x_n).
 *
 * Given the initial state 'x_n' of the system, we may thus straightforwardly
 * advance the system in time.
 */

#include <vector>
#include "DREAM/EquationSystem.hpp"
#include "DREAM/IO.hpp"
#include "DREAM/OutputGeneratorSFile.hpp"
#include "DREAM/Settings/OptionConstants.hpp"
#include "DREAM/Solver/SolverLinearlyImplicit.hpp"


using namespace DREAM;
using namespace std;

/**
 * Constructor.
 */
SolverLinearlyImplicit::SolverLinearlyImplicit(
    FVM::UnknownQuantityHandler *unknowns, 
    vector<UnknownQuantityEquation*> *unknown_equations,
    EquationSystem *eqsys, const bool verbose,
    enum OptionConstants::linear_solver ls
<<<<<<< HEAD
) : Solver(unknowns, unknown_equations, eqsys, ls) {
=======
) : Solver(unknowns, unknown_equations, verbose, ls), eqsys(eqsys) {
>>>>>>> 94f6adf1

    this->timeKeeper = new FVM::TimeKeeper("Solver linear");
    this->timerTot = this->timeKeeper->AddTimer("total", "Total time");
    this->timerRebuild = this->timeKeeper->AddTimer("rebuildtot", "Rebuild coefficients");
    this->timerMatrix = this->timeKeeper->AddTimer("matrix", "Construct matrix");
    this->timerInvert = this->timeKeeper->AddTimer("invert", "Invert matrix");
}

/**
 * Destructor.
 */
SolverLinearlyImplicit::~SolverLinearlyImplicit() {
    delete this->matrix;
    delete this->inverter;

    VecDestroy(&this->petsc_sol);
    VecDestroy(&this->petsc_S);
}

/**
 * Initialize the solver.
 */
void SolverLinearlyImplicit::initialize_internal(
    const len_t size, std::vector<len_t>&
) {
    this->matrix = new FVM::BlockMatrix();

    // Select linear solver
    this->SelectLinearSolver(size);

    for (len_t i = 0; i < nontrivial_unknowns.size(); i++) {
        len_t id = nontrivial_unknowns[i];
        UnknownQuantityEquation *eqn = this->unknown_equations->at(id);

        unknownToMatrixMapping[id] = 
            matrix->CreateSubEquation(eqn->NumberOfElements(), eqn->NumberOfNonZeros(), id);
    }

    matrix->ConstructSystem();

    VecCreateSeq(PETSC_COMM_WORLD, size, &this->petsc_S);
    VecCreateSeq(PETSC_COMM_WORLD, size, &this->petsc_sol);
}

/**
 * Set the initial guess for the linear solver.
 *
 * guess: Initial guess. If 'nullptr', uses the previous
 *        solution as the initial guess.
 */
void SolverLinearlyImplicit::SetInitialGuess(const real_t* /*guess*/) {
    /*if (guess != nullptr) {
        PetscScalar *x0;
        VecGetArray(petsc_sol, &x0);

        for (len_t i = 0; i < this->matrix_size; i++)
            x0[i] = guess[i];

        VecRestoreArray(petsc_sol, &x0);
    }*/
    // The initial guess is taken from the UnknownQuantityHandler,
    // and so this routine is not necessary...
}

/**
 * Solve the system of equations.
 *
 * t:  Time at which to solve the system.
 * dt: Time step to take.
 */
void SolverLinearlyImplicit::Solve(const real_t t, const real_t dt) {
    this->nTimeStep++;

    this->timeKeeper->StartTimer(timerTot);

	bool extiter_conv = true;
	len_t iter = 0;
	do {
		iter++;
		
		if (iter > this->extiter_maxiter)
			throw SolverException(
				"Maximum number of iterations in external iterator reached."
			);

		if (!extiter_conv)
			unknowns->RestoreSolution(this->nontrivial_unknowns);

		this->timeKeeper->StartTimer(timerRebuild);
		RebuildTerms(t, dt);
		this->timeKeeper->StopTimer(timerRebuild);

		real_t *S;
		VecGetArray(petsc_S, &S);
		this->timeKeeper->StartTimer(timerMatrix);
		BuildMatrix(t, dt, matrix, S);
		this->timeKeeper->StopTimer(timerMatrix);

		// Negate vector
		// We do this since in DREAM, we write the equation as
		//
		//   Mx + S = 0
		//
		// whereas PETSc solves the equation
		//
		//   Ax = b
		//
		// Thus, b = -S
		for (len_t i = 0; i < matrix->GetNRows(); i++)
			S[i] = -S[i];

		this->SaveDebugInfo(this->nTimeStep, matrix, S);

		VecRestoreArray(petsc_S, &S);

		// Apply preconditioner (if enabled)
		this->Precondition(matrix, petsc_S);

		this->timeKeeper->StartTimer(timerInvert);
		inverter->Invert(matrix, &petsc_S, &petsc_S);
		this->timeKeeper->StopTimer(timerInvert);

		// Undo preconditioner (if enabled)
		this->UnPrecondition(petsc_S);

		// Store solution
		unknowns->Store(this->nontrivial_unknowns, petsc_S);

		// Call external iterator (if enabled)
		if (this->extiter != nullptr)
			extiter_conv = this->extiter->Solve(t, dt);
	} while (!extiter_conv);

	if (this->extiter)
		this->extiter_nIterations.push_back(iter);

    this->timeKeeper->StopTimer(timerTot);

    this->IterationFinished();
}

/**
 * Print timing information for this solver.
 */
void SolverLinearlyImplicit::PrintTimings() {
    this->timeKeeper->PrintTimings(true, 0);
    this->Solver::PrintTimings_rebuild();
}

/**
 * Save timing information to the given SFile object.
 *
 * sf:   SFile object to save timing information to.
 * path: Path in file to save timing information to.
 */
void SolverLinearlyImplicit::SaveTimings(SFile *sf, const string& path) {
    this->timeKeeper->SaveTimings(sf, path);

    sf->CreateStruct(path+"/rebuild");
    this->Solver::SaveTimings_rebuild(sf, path+"/rebuild");
}

/**
 * Save debug information, if enabled.
 *
 * it:  Time step index.
 * mat: Linear operator matrix.
 * rhs: Right-hand side vector.
 */
void SolverLinearlyImplicit::SaveDebugInfo(len_t it, FVM::Matrix *mat, const real_t *rhs) {
    if (this->savetimestep == it || this->savetimestep == 0) {
        string suffix = "_" + to_string(it);

        if (this->savematrix) {
            string matname;
            if (this->savetimestep == 0)
                matname = "petsc_mat" + suffix;
            else
                matname = "petsc_mat";

            mat->View(FVM::Matrix::BINARY_MATLAB, matname);
        }

        if (this->saverhs) {
            string rhsname;
            if (this->savetimestep == 0)
                rhsname = "rhs" + suffix + ".mat";
            else
                rhsname = "rhs.mat";

            SFile *sf = SFile::Create(rhsname, SFILE_MODE_WRITE);
            sf->WriteList("rhs", rhs, mat->GetNRows());
            sf->Close();
        }

        // Save full output?
        if (this->savesystem) {
            string outname = "debugout";
            if (this->savetimestep == 0)
                outname += suffix;
            outname += ".h5";

            OutputGeneratorSFile *outgen = new OutputGeneratorSFile(this->eqsys, outname, true);
            outgen->SaveCurrent();
            delete outgen;
        }

        if (this->printmatrixinfo)
            mat->PrintInfo();
    }
}

/**
 * Enable or disable debug mode (i.e. writing linear operator matrix
 * to file)
 *
 * printinfo:  If true, prints matrix debug info in every time step.
 * savematrix: If true, saves the linear operator matrix using a PETSc Viewer.
 * saverhs:    If true, saves the RHS vector to a MAT file.
 * timestep:   Index of time step for which to save the matrix. If '0', saves the
 *             matrix in all time steps.
 * iteration:  Index of iteration for which to save the matrix.
 * savesystem: If true, saves the full equation system, including grid information,
 *             to a proper DREAMOutput file. However, only the most recently obtained
 *             solution is saved.
 */
void SolverLinearlyImplicit::SetDebugMode(
    bool printinfo, bool savematrix, bool saverhs, int_t timestep,
    bool savesystem
) {
    this->printmatrixinfo = printinfo;
    this->savematrix = savematrix;
    this->saverhs = saverhs;
    this->savetimestep = timestep;
    this->savesystem = savesystem;
}

/**
 * Write basic data/statistics from this solver.
 *
 * sf:   SFile object to use for writing.
 * name: Name of group within file to store data in.
 */
void SolverLinearlyImplicit::WriteDataSFile(SFile *sf, const std::string &name) {
    sf->CreateStruct(name);

    int32_t type = (int32_t)OptionConstants::SOLVER_TYPE_LINEARLY_IMPLICIT;
    sf->WriteList(name+"/type", &type, 1);

	if (this->extiter != nullptr) {
		sf->WriteList(name+"/iterations", this->extiter_nIterations.data(), this->extiter_nIterations.size());
	}
}
<|MERGE_RESOLUTION|>--- conflicted
+++ resolved
@@ -45,11 +45,7 @@
     vector<UnknownQuantityEquation*> *unknown_equations,
     EquationSystem *eqsys, const bool verbose,
     enum OptionConstants::linear_solver ls
-<<<<<<< HEAD
-) : Solver(unknowns, unknown_equations, eqsys, ls) {
-=======
-) : Solver(unknowns, unknown_equations, verbose, ls), eqsys(eqsys) {
->>>>>>> 94f6adf1
+) : Solver(unknowns, unknown_equations, eqsys, verbose, ls) {
 
     this->timeKeeper = new FVM::TimeKeeper("Solver linear");
     this->timerTot = this->timeKeeper->AddTimer("total", "Total time");
