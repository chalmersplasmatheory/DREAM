--- conflicted
+++ resolved
@@ -26,18 +26,13 @@
 const char *OptionConstants::UQTY_POL_FLUX          = "psi_p";
 const char *OptionConstants::UQTY_PSI_WALL          = "psi_wall";
 const char *OptionConstants::UQTY_PSI_EDGE          = "psi_edge";
-<<<<<<< HEAD
 const char *OptionConstants::UQTY_R_P               = "r_p";
-=======
 const char *OptionConstants::UQTY_S_PARTICLE        = "S_particle";
->>>>>>> 012fe5a4
 const char *OptionConstants::UQTY_T_COLD            = "T_cold";
 const char *OptionConstants::UQTY_V_LOOP_WALL       = "V_loop_w";
 const char *OptionConstants::UQTY_V_P               = "v_p";
 const char *OptionConstants::UQTY_W_COLD            = "W_cold";
-<<<<<<< HEAD
 const char *OptionConstants::UQTY_X_P               = "x_p";
-=======
 
 /**
  * DESCRIPTIONS OF UNKNOWN QUANTITIES
@@ -63,4 +58,6 @@
 const char *OptionConstants::UQTY_T_COLD_DESC       = "Cold electron temperature [eV]";
 const char *OptionConstants::UQTY_V_LOOP_WALL_DESC  = "Loop voltage on tokamak wall normalized to major radius R0 [V/m]";
 const char *OptionConstants::UQTY_W_COLD_DESC       = "Cold electron energy density (3nT/2) [J/m^3]";
->>>>>>> 012fe5a4
+const char *OptionConstants::UQTY_R_P_DESC          = "Pellet shard radii";
+const char *OptionConstants::UQTY_X_P_DESC          = "Pellet shard coordinates (Cartesian)";
+const char *OptionConstants::UQTY_V_P_DESC          = "Pellet shard velocities (Cartesian)";
