--- conflicted
+++ resolved
@@ -125,12 +125,8 @@
 ) {
     enum OptionConstants::linear_solver linsolv =
         (enum OptionConstants::linear_solver)s->GetInteger(MODULENAME "/linsolv");
-<<<<<<< HEAD
-
-=======
     
     bool verbose    = s->GetBool(MODULENAME "/verbose");
->>>>>>> c1e53d26
     bool printdebug = s->GetBool(MODULENAME "/debug/printmatrixinfo");
     bool savematrix = s->GetBool(MODULENAME "/debug/savematrix");
     bool saverhs    = s->GetBool(MODULENAME "/debug/saverhs");
