--- conflicted
+++ resolved
@@ -81,9 +81,9 @@
         eqsys->GetRunawayCollisionHandler(),
         eqsys->GetREFluid()
     );
-<<<<<<< HEAD
+
     solver->SetSPIHandler(eqsys->GetSPIHandler());
-=======
+
     solver->SetIonHandler(eqsys->GetIonHandler());
 
     ConvergenceChecker *cc = LoadToleranceSettings(
@@ -91,7 +91,6 @@
     );
 
     solver->SetConvergenceChecker(cc);
->>>>>>> 012fe5a4
 }
 
 
