
#include <vector>
#include <string>
#include "DREAM/EquationSystem.hpp"
#include "DREAM/PostProcessor.hpp"
#include "DREAM/Settings/Settings.hpp"
#include "DREAM/Settings/SimulationGenerator.hpp"


using namespace DREAM;
using namespace std;


#define EQUATIONSYSTEM "eqsys"
#define INITIALIZATION "init"

/**
 * Define the options which can be set for things
 * related to the equation system.
 *
 * s: Settings object to define the options for.
 */
void SimulationGenerator::DefineOptions_EquationSystem(Settings *s) {
    s->DefineSetting(EQUATIONSYSTEM "/n_cold/type", "Type of equation to use for determining the cold electron density", (int_t)OptionConstants::UQTY_N_COLD_EQN_PRESCRIBED);
    DefineDataRT(EQUATIONSYSTEM "/n_cold", s);
    
//    s->DefineSetting(EQUATIONSYSTEM "/T_cold/type", "Type of equation to use for determining the electron temperature evolution", (int_t)OptionConstants::UQTY_T_COLD_EQN_PRESCRIBED);
//    DefineDataRT(EQUATIONSYSTEM "/T_cold", s);
}

/**
 * Define options for initialization.
 */
void SimulationGenerator::DefineOptions_Initializer(Settings *s) {
    s->DefineSetting(INITIALIZATION "/eqsysignore", "List of unknown quantities to NOT initialize from output file.", (const string)"");
    s->DefineSetting(INITIALIZATION "/filetimeindex", "Time index to take initialization data for from output file.", (int_t)-1);
    s->DefineSetting(INITIALIZATION "/fromfile", "Name of DREAM output file from which simulation should be initialized.", (const string)"");
    s->DefineSetting(INITIALIZATION "/t0", "Simulation at which to initialize the simulation.", (real_t)0.0);
}

/**
 * Construct an equation system, based on the specification
 * in the given 'Settings' object.
 *
 * s:           Settings object specifying how to construct
 *              the equation system.
 * fluidGrid:   Radial grid for the computation.
 * ht_type:     Exact type of the hot-tail momentum grid.
 * hottailGrid: Grid on which the hot-tail electron population
 *              is computed.
 * re_type:     Exact type of the runaway momentum grid.
 * runawayGrid: Grid on which the runaway electron population
 *              is computed.
 *
 * NOTE: The 'hottailGrid' and 'runawayGrid' will be 'nullptr'
 *       if disabled.
 */
EquationSystem *SimulationGenerator::ConstructEquationSystem(
    Settings *s, FVM::Grid *scalarGrid, FVM::Grid *fluidGrid,
    enum OptionConstants::momentumgrid_type ht_type, FVM::Grid *hottailGrid,
    enum OptionConstants::momentumgrid_type re_type, FVM::Grid *runawayGrid,
    ADAS *adas, NIST *nist
) {
    EquationSystem *eqsys = new EquationSystem(scalarGrid, fluidGrid, ht_type, hottailGrid, re_type, runawayGrid);

    // Timing information
    eqsys->SetTiming(s->GetBool("/output/timingstdout"), s->GetBool("/output/timingfile"));

    // Initialize from previous simulation output?
    const real_t t0 = ConstructInitializer(eqsys, s);

    // Construct unknowns
    ConstructUnknowns(eqsys, s, scalarGrid, fluidGrid, hottailGrid, runawayGrid);

    // Construct equations according to settings
    ConstructEquations(eqsys, s, adas, nist);

    // Construct the "other" quantity handler
    ConstructOtherQuantityHandler(eqsys, s);

    // Figure out which unknowns must be part of the matrix,
    // and set initial values for those quantities which don't
    // yet have an initial value.
    eqsys->ProcessSystem(t0);

    // (these must be initialized AFTER calling 'ProcessSystem()' on
    // the equation system, since we need to which unknowns are
    // "non-trivial", i.e. need to show up in the solver matrices,
    // in order to build them)
    
    // Construct the time stepper
    ConstructTimeStepper(eqsys, s);

    // Construct solver (must be done after processing equation system,
    // since we need to know which unknowns are "non-trivial",
    // i.e. need to show up in the solver matrices)
    ConstructSolver(eqsys, s);

    return eqsys;
}

/**
 * Set the equations of the equation system.
 *
 * eqsys: Equation system to define quantities in.
 * s:     Settings object specifying how to construct
 *        the equation system.
 * adas:  ADAS database object.
 * nist:  NIST database object.
 *
 * NOTE: The 'hottailGrid' and 'runawayGrid' will be 'nullptr'
 *       if disabled.
 */
void SimulationGenerator::ConstructEquations(
    EquationSystem *eqsys, Settings *s, ADAS *adas, NIST *nist
) {
    FVM::Grid *hottailGrid = eqsys->GetHotTailGrid();
    FVM::Grid *runawayGrid = eqsys->GetRunawayGrid();
    FVM::Grid *fluidGrid   = eqsys->GetFluidGrid();
    enum OptionConstants::momentumgrid_type ht_type = eqsys->GetHotTailGridType();
    enum OptionConstants::momentumgrid_type re_type = eqsys->GetRunawayGridType();

    // Fluid equations
    ConstructEquation_Ions(eqsys, s, adas);
    IonHandler *ionHandler = eqsys->GetIonHandler();
    // Construct collision quantity handlers
    FVM::UnknownQuantityHandler *unknowns = eqsys->GetUnknownHandler();
    if (hottailGrid != nullptr) {
        CollisionQuantityHandler *cqh = ConstructCollisionQuantityHandler(ht_type, hottailGrid, unknowns, ionHandler, s);
        eqsys->SetHotTailCollisionHandler(cqh);
    }
	if (runawayGrid != nullptr) {
        CollisionQuantityHandler *cqh = ConstructCollisionQuantityHandler(re_type, runawayGrid, unknowns, ionHandler, s);
        eqsys->SetRunawayCollisionHandler(cqh);
    }
    RunawayFluid *REF = ConstructRunawayFluid(fluidGrid,unknowns,ionHandler,re_type,s);
    eqsys->SetREFluid(REF);

    // Post processing handler
    PostProcessor *postProcessor = new PostProcessor(fluidGrid, unknowns);
    eqsys->SetPostProcessor(postProcessor);

    // Hot-tail quantities
    if (eqsys->HasHotTailGrid()) {
        ConstructEquation_f_hot(eqsys, s);
    }

    // Runaway quantities
    if (eqsys->HasRunawayGrid()) {
        ConstructEquation_f_re(eqsys, s);
    }
    ConstructEquation_E_field(eqsys, s);
    ConstructEquation_j_hot(eqsys, s);
    ConstructEquation_j_tot(eqsys, s);
    ConstructEquation_j_ohm(eqsys, s);
    ConstructEquation_j_re(eqsys, s);
    ConstructEquation_n_cold(eqsys, s);
    ConstructEquation_n_hot(eqsys, s);
    ConstructEquation_T_cold(eqsys, s, adas, nist);

    // NOTE: The runaway number may depend explicitly on
    // the hot-tail equation and must therefore be constructed
    // AFTER the call to 'ConstructEquation_f_hot()'
    ConstructEquation_n_re(eqsys, s);

    // Helper quantities
    ConstructEquation_n_tot(eqsys, s);

}

/**
 * Load initialization settings for the EquationSystem.
 *
 * eqsys:       Equation system to define quantities in.
 * s:           Settings object specifying how to construct
 *              the equation system.
 */
real_t SimulationGenerator::ConstructInitializer(
    EquationSystem *eqsys, Settings *s
) {
    real_t t0 = s->GetReal(INITIALIZATION "/t0");
    const string& filename = s->GetString(INITIALIZATION "/fromfile");
    int_t timeIndex = s->GetInteger(INITIALIZATION "/filetimeindex");

    // Initialize from previous output
    if (filename != "") {
        vector<string> ignoreList = s->GetStringList(INITIALIZATION "/eqsysignore");
        eqsys->SetInitializerFile(filename, ignoreList, timeIndex);
    }

    return t0;
}

/**
 * Construct the unknowns of the equation system.
 *
 * eqsys:       Equation system to define quantities in.
 * s:           Settings object specifying how to construct
 *              the equation system.
 * fluidGrid:   Radial grid for the computation.
 * hottailGrid: Grid on which the hot-tail electron population
 *              is computed.
 * runawayGrid: Grid on which the runaway electron population
 *              is computed.
 *
 * NOTE: The 'hottailGrid' and 'runawayGrid' will be 'nullptr'
 *       if disabled.
 */
void SimulationGenerator::ConstructUnknowns(
    EquationSystem *eqsys, Settings *s, FVM::Grid *scalarGrid, FVM::Grid *fluidGrid,
    FVM::Grid *hottailGrid, FVM::Grid *runawayGrid
) {
    #define DEFU_HOT(NAME) eqsys->SetUnknown( \
        OptionConstants::UQTY_ ## NAME, \
        OptionConstants::UQTY_ ## NAME ## _DESC, \
        hottailGrid)
    #define DEFU_RE(NAME) eqsys->SetUnknown( \
        OptionConstants::UQTY_ ## NAME, \
        OptionConstants::UQTY_ ## NAME ## _DESC, \
        runawayGrid)
    #define DEFU_FLD(NAME) eqsys->SetUnknown( \
        OptionConstants::UQTY_ ## NAME, \
        OptionConstants::UQTY_ ## NAME ## _DESC, \
        fluidGrid)
    #define DEFU_FLD_N(NAME,NMULT) eqsys->SetUnknown( \
        OptionConstants::UQTY_ ## NAME, \
        OptionConstants::UQTY_ ## NAME ## _DESC, \
        fluidGrid, (NMULT))
    #define DEFU_SCL(NAME) eqsys->SetUnknown( \
        OptionConstants::UQTY_ ## NAME, \
        OptionConstants::UQTY_ ## NAME ## _DESC, \
        scalarGrid)

    // Hot-tail quantities
<<<<<<< HEAD
    if (hottailGrid != nullptr)
        eqsys->SetUnknown(OptionConstants::UQTY_F_HOT, hottailGrid);
=======
    if (hottailGrid != nullptr) {
        //eqsys->SetUnknown(OptionConstants::UQTY_F_HOT, hottailGrid);
        DEFU_HOT(F_HOT);
    }
>>>>>>> 1e25ca80

        
    // Fluid quantities
    len_t nIonChargeStates = GetNumberOfIonChargeStates(s);
    /*eqsys->SetUnknown(OptionConstants::UQTY_ION_SPECIES, fluidGrid, nIonChargeStates);
    eqsys->SetUnknown(OptionConstants::UQTY_N_HOT, fluidGrid);
    eqsys->SetUnknown(OptionConstants::UQTY_N_COLD, fluidGrid);
    eqsys->SetUnknown(OptionConstants::UQTY_N_RE, fluidGrid);
    eqsys->SetUnknown(OptionConstants::UQTY_J_OHM, fluidGrid);
    eqsys->SetUnknown(OptionConstants::UQTY_J_HOT, fluidGrid);
    eqsys->SetUnknown(OptionConstants::UQTY_J_RE, fluidGrid);
    eqsys->SetUnknown(OptionConstants::UQTY_J_TOT, fluidGrid);
    eqsys->SetUnknown(OptionConstants::UQTY_T_COLD, fluidGrid);
    eqsys->SetUnknown(OptionConstants::UQTY_E_FIELD, fluidGrid);    
    eqsys->SetUnknown(OptionConstants::UQTY_POL_FLUX, fluidGrid);
    eqsys->SetUnknown(OptionConstants::UQTY_I_P, scalarGrid);
    eqsys->SetUnknown(OptionConstants::UQTY_PSI_EDGE, scalarGrid);*/

    DEFU_FLD_N(ION_SPECIES, nIonChargeStates);
    DEFU_FLD(N_HOT);
    DEFU_FLD(N_COLD);
    DEFU_FLD(N_RE);
    DEFU_FLD(J_OHM);
    DEFU_FLD(J_HOT);
    DEFU_FLD(J_RE);
    DEFU_FLD(J_TOT);
    DEFU_FLD(T_COLD);
    DEFU_FLD(E_FIELD);
    DEFU_FLD(POL_FLUX);
    DEFU_SCL(I_P);
    DEFU_SCL(PSI_EDGE);

 
    // Fluid helper quantities
<<<<<<< HEAD
    eqsys->SetUnknown(OptionConstants::UQTY_N_TOT, fluidGrid);
    if (hottailGrid != nullptr)
        eqsys->SetUnknown(OptionConstants::UQTY_S_PARTICLE, fluidGrid);
=======
    //eqsys->SetUnknown(OptionConstants::UQTY_N_TOT, fluidGrid);
    DEFU_FLD(N_TOT);
>>>>>>> 1e25ca80

    // Runaway quantities
    if (runawayGrid != nullptr) {
        //eqsys->SetUnknown(OptionConstants::UQTY_F_RE, runawayGrid);
        DEFU_RE(F_RE);
    }
}<|MERGE_RESOLUTION|>--- conflicted
+++ resolved
@@ -232,15 +232,9 @@
         scalarGrid)
 
     // Hot-tail quantities
-<<<<<<< HEAD
-    if (hottailGrid != nullptr)
-        eqsys->SetUnknown(OptionConstants::UQTY_F_HOT, hottailGrid);
-=======
     if (hottailGrid != nullptr) {
-        //eqsys->SetUnknown(OptionConstants::UQTY_F_HOT, hottailGrid);
         DEFU_HOT(F_HOT);
     }
->>>>>>> 1e25ca80
 
         
     // Fluid quantities
@@ -275,18 +269,10 @@
 
  
     // Fluid helper quantities
-<<<<<<< HEAD
-    eqsys->SetUnknown(OptionConstants::UQTY_N_TOT, fluidGrid);
-    if (hottailGrid != nullptr)
-        eqsys->SetUnknown(OptionConstants::UQTY_S_PARTICLE, fluidGrid);
-=======
-    //eqsys->SetUnknown(OptionConstants::UQTY_N_TOT, fluidGrid);
     DEFU_FLD(N_TOT);
->>>>>>> 1e25ca80
 
     // Runaway quantities
     if (runawayGrid != nullptr) {
-        //eqsys->SetUnknown(OptionConstants::UQTY_F_RE, runawayGrid);
         DEFU_RE(F_RE);
     }
 }