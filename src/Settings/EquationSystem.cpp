
#include <vector>
#include <string>
#include "DREAM/EquationSystem.hpp"
#include "DREAM/OtherQuantityHandler.hpp"
#include "DREAM/PostProcessor.hpp"
#include "DREAM/Settings/Settings.hpp"
#include "DREAM/Settings/SimulationGenerator.hpp"


using namespace DREAM;
using namespace std;


#define EQUATIONSYSTEM "eqsys"
#define INITIALIZATION "init"

/**
 * Define the options which can be set for things
 * related to the equation system.
 *
 * s: Settings object to define the options for.
 */
void SimulationGenerator::DefineOptions_EquationSystem(Settings *s) {
    s->DefineSetting(EQUATIONSYSTEM "/n_cold/type", "Type of equation to use for determining the cold electron density", (int_t)OptionConstants::UQTY_N_COLD_EQN_PRESCRIBED);
    DefineDataRT(EQUATIONSYSTEM "/n_cold", s);
    
//    s->DefineSetting(EQUATIONSYSTEM "/T_cold/type", "Type of equation to use for determining the electron temperature evolution", (int_t)OptionConstants::UQTY_T_COLD_EQN_PRESCRIBED);
//    DefineDataRT(EQUATIONSYSTEM "/T_cold", s);
}

/**
 * Define options for initialization.
 */
void SimulationGenerator::DefineOptions_Initializer(Settings *s) {
    s->DefineSetting(INITIALIZATION "/eqsysignore", "List of unknown quantities to NOT initialize from output file.", (const string)"");
    s->DefineSetting(INITIALIZATION "/filetimeindex", "Time index to take initialization data for from output file.", (int_t)-1);
    s->DefineSetting(INITIALIZATION "/fromfile", "Name of DREAM output file from which simulation should be initialized.", (const string)"");
    s->DefineSetting(INITIALIZATION "/t0", "Simulation at which to initialize the simulation.", (real_t)0.0);
}

/**
 * Construct an equation system, based on the specification
 * in the given 'Settings' object.
 *
 * s:           Settings object specifying how to construct
 *              the equation system.
 * fluidGrid:   Radial grid for the computation.
 * ht_type:     Exact type of the hot-tail momentum grid.
 * hottailGrid: Grid on which the hot-tail electron population
 *              is computed.
 * re_type:     Exact type of the runaway momentum grid.
 * runawayGrid: Grid on which the runaway electron population
 *              is computed.
 *
 * NOTE: The 'hottailGrid' and 'runawayGrid' will be 'nullptr'
 *       if disabled.
 */
EquationSystem *SimulationGenerator::ConstructEquationSystem(
    Settings *s, FVM::Grid *scalarGrid, FVM::Grid *fluidGrid,
    enum OptionConstants::momentumgrid_type ht_type, FVM::Grid *hottailGrid,
    enum OptionConstants::momentumgrid_type re_type, FVM::Grid *runawayGrid,
    ADAS *adas, NIST *nist
) {
    EquationSystem *eqsys = new EquationSystem(scalarGrid, fluidGrid, ht_type, hottailGrid, re_type, runawayGrid);
    struct OtherQuantityHandler::eqn_terms *oqty_terms = new OtherQuantityHandler::eqn_terms;

    // Timing information
    eqsys->SetTiming(s->GetBool("/output/timingstdout"), s->GetBool("/output/timingfile"));

    // Initialize from previous simulation output?
    const real_t t0 = ConstructInitializer(eqsys, s);

    // Construct unknowns
    ConstructUnknowns(eqsys, s, scalarGrid, fluidGrid, hottailGrid, runawayGrid);

    // Construct equations according to settings
    ConstructEquations(eqsys, s, adas, nist, oqty_terms);

    // Construct the "other" quantity handler
    ConstructOtherQuantityHandler(eqsys, s, oqty_terms);

    // Figure out which unknowns must be part of the matrix,
    // and set initial values for those quantities which don't
    // yet have an initial value.
    eqsys->ProcessSystem(t0);

    // (these must be initialized AFTER calling 'ProcessSystem()' on
    // the equation system, since we need to which unknowns are
    // "non-trivial", i.e. need to show up in the solver matrices,
    // in order to build them)
    
    // Construct the time stepper
    ConstructTimeStepper(eqsys, s);

    // Construct solver (must be done after processing equation system,
    // since we need to know which unknowns are "non-trivial",
    // i.e. need to show up in the solver matrices)
    ConstructSolver(eqsys, s);

    return eqsys;
}

/**
 * Set the equations of the equation system.
 *
 * eqsys: Equation system to define quantities in.
 * s:     Settings object specifying how to construct
 *        the equation system.
 * adas:  ADAS database object.
 * nist:  NIST database object.
 *
 * NOTE: The 'hottailGrid' and 'runawayGrid' will be 'nullptr'
 *       if disabled.
 */
void SimulationGenerator::ConstructEquations(
    EquationSystem *eqsys, Settings *s, ADAS *adas, NIST *nist,
    struct OtherQuantityHandler::eqn_terms *oqty_terms
) {
    FVM::Grid *hottailGrid = eqsys->GetHotTailGrid();
    FVM::Grid *runawayGrid = eqsys->GetRunawayGrid();
    FVM::Grid *fluidGrid   = eqsys->GetFluidGrid();
    enum OptionConstants::momentumgrid_type ht_type = eqsys->GetHotTailGridType();
    enum OptionConstants::momentumgrid_type re_type = eqsys->GetRunawayGridType();

    // Fluid equations
    ConstructEquation_Ions(eqsys, s, adas);
    IonHandler *ionHandler = eqsys->GetIonHandler();
    // Construct collision quantity handlers
    FVM::UnknownQuantityHandler *unknowns = eqsys->GetUnknownHandler();
    if (hottailGrid != nullptr) {
        CollisionQuantityHandler *cqh = ConstructCollisionQuantityHandler(ht_type, hottailGrid, unknowns, ionHandler, s);
        eqsys->SetHotTailCollisionHandler(cqh);
    }
	if (runawayGrid != nullptr) {
        CollisionQuantityHandler *cqh = ConstructCollisionQuantityHandler(re_type, runawayGrid, unknowns, ionHandler, s);
        eqsys->SetRunawayCollisionHandler(cqh);
    }
    RunawayFluid *REF = ConstructRunawayFluid(fluidGrid,unknowns,ionHandler,re_type,s);
    eqsys->SetREFluid(REF);

    // Post processing handler
    PostProcessor *postProcessor = new PostProcessor(fluidGrid, unknowns);
    eqsys->SetPostProcessor(postProcessor);

    // Hot-tail quantities
    if (eqsys->HasHotTailGrid()) {
        ConstructEquation_f_hot(eqsys, s);
    }

    // Runaway quantities
    if (eqsys->HasRunawayGrid()) {
        ConstructEquation_f_re(eqsys, s);
    }
    ConstructEquation_E_field(eqsys, s);
    ConstructEquation_j_hot(eqsys, s);
    ConstructEquation_j_tot(eqsys, s);
    ConstructEquation_j_ohm(eqsys, s);
    ConstructEquation_j_re(eqsys, s);
    ConstructEquation_n_cold(eqsys, s);
    ConstructEquation_n_hot(eqsys, s);
    ConstructEquation_T_cold(eqsys, s, adas, nist, oqty_terms);

    // NOTE: The runaway number may depend explicitly on
    // the hot-tail equation and must therefore be constructed
    // AFTER the call to 'ConstructEquation_f_hot()'
    ConstructEquation_n_re(eqsys, s);

    // Helper quantities
    ConstructEquation_n_tot(eqsys, s);

}

/**
 * Load initialization settings for the EquationSystem.
 *
 * eqsys:       Equation system to define quantities in.
 * s:           Settings object specifying how to construct
 *              the equation system.
 */
real_t SimulationGenerator::ConstructInitializer(
    EquationSystem *eqsys, Settings *s
) {
    real_t t0 = s->GetReal(INITIALIZATION "/t0");
    const string& filename = s->GetString(INITIALIZATION "/fromfile");
    int_t timeIndex = s->GetInteger(INITIALIZATION "/filetimeindex");

    // Initialize from previous output
    if (filename != "") {
        vector<string> ignoreList = s->GetStringList(INITIALIZATION "/eqsysignore");
        eqsys->SetInitializerFile(filename, ignoreList, timeIndex);
    }

    return t0;
}

/**
 * Construct the unknowns of the equation system.
 *
 * eqsys:       Equation system to define quantities in.
 * s:           Settings object specifying how to construct
 *              the equation system.
 * fluidGrid:   Radial grid for the computation.
 * hottailGrid: Grid on which the hot-tail electron population
 *              is computed.
 * runawayGrid: Grid on which the runaway electron population
 *              is computed.
 *
 * NOTE: The 'hottailGrid' and 'runawayGrid' will be 'nullptr'
 *       if disabled.
 */
void SimulationGenerator::ConstructUnknowns(
    EquationSystem *eqsys, Settings *s, FVM::Grid *scalarGrid, FVM::Grid *fluidGrid,
    FVM::Grid *hottailGrid, FVM::Grid *runawayGrid
) {
    #define DEFU_HOT(NAME) eqsys->SetUnknown( \
        OptionConstants::UQTY_ ## NAME, \
        OptionConstants::UQTY_ ## NAME ## _DESC, \
        hottailGrid)
    #define DEFU_RE(NAME) eqsys->SetUnknown( \
        OptionConstants::UQTY_ ## NAME, \
        OptionConstants::UQTY_ ## NAME ## _DESC, \
        runawayGrid)
    #define DEFU_FLD(NAME) eqsys->SetUnknown( \
        OptionConstants::UQTY_ ## NAME, \
        OptionConstants::UQTY_ ## NAME ## _DESC, \
        fluidGrid)
    #define DEFU_FLD_N(NAME,NMULT) eqsys->SetUnknown( \
        OptionConstants::UQTY_ ## NAME, \
        OptionConstants::UQTY_ ## NAME ## _DESC, \
        fluidGrid, (NMULT))
    #define DEFU_SCL(NAME) eqsys->SetUnknown( \
        OptionConstants::UQTY_ ## NAME, \
        OptionConstants::UQTY_ ## NAME ## _DESC, \
        scalarGrid)

    // Hot-tail quantities
    if (hottailGrid != nullptr) {
        //eqsys->SetUnknown(OptionConstants::UQTY_F_HOT, hottailGrid);
        DEFU_HOT(F_HOT);
    }

    // Runaway quantities
    if (runawayGrid != nullptr) {
        eqsys->SetUnknown(OptionConstants::UQTY_F_RE, runawayGrid);
    }

    // Fluid quantities
    len_t nIonChargeStates = GetNumberOfIonChargeStates(s);
    /*eqsys->SetUnknown(OptionConstants::UQTY_ION_SPECIES, fluidGrid, nIonChargeStates);
    eqsys->SetUnknown(OptionConstants::UQTY_N_HOT, fluidGrid);
    eqsys->SetUnknown(OptionConstants::UQTY_N_COLD, fluidGrid);
    eqsys->SetUnknown(OptionConstants::UQTY_N_RE, fluidGrid);
    eqsys->SetUnknown(OptionConstants::UQTY_J_OHM, fluidGrid);
    eqsys->SetUnknown(OptionConstants::UQTY_J_HOT, fluidGrid);
    eqsys->SetUnknown(OptionConstants::UQTY_J_RE, fluidGrid);
    eqsys->SetUnknown(OptionConstants::UQTY_J_TOT, fluidGrid);
    eqsys->SetUnknown(OptionConstants::UQTY_T_COLD, fluidGrid);
    eqsys->SetUnknown(OptionConstants::UQTY_E_FIELD, fluidGrid);    
    eqsys->SetUnknown(OptionConstants::UQTY_POL_FLUX, fluidGrid);
    eqsys->SetUnknown(OptionConstants::UQTY_I_P, scalarGrid);
    eqsys->SetUnknown(OptionConstants::UQTY_PSI_EDGE, scalarGrid);*/

    DEFU_FLD_N(ION_SPECIES, nIonChargeStates);
    DEFU_FLD(N_HOT);
    DEFU_FLD(N_COLD);
    DEFU_FLD(N_RE);
    DEFU_FLD(J_OHM);
    DEFU_FLD(J_HOT);
    DEFU_FLD(J_RE);
    DEFU_FLD(J_TOT);
    DEFU_FLD(T_COLD);
    DEFU_FLD(E_FIELD);
    DEFU_FLD(POL_FLUX);
    DEFU_SCL(I_P);
    DEFU_SCL(PSI_EDGE);

 
    // Fluid helper quantities
<<<<<<< HEAD
    eqsys->SetUnknown(OptionConstants::UQTY_N_TOT, fluidGrid);
=======
    //eqsys->SetUnknown(OptionConstants::UQTY_N_TOT, fluidGrid);
    DEFU_FLD(N_TOT);

    // Runaway quantities
    if (runawayGrid != nullptr) {
        //eqsys->SetUnknown(OptionConstants::UQTY_F_RE, runawayGrid);
        DEFU_RE(F_RE);
    }
>>>>>>> 6ac3b5ef
}<|MERGE_RESOLUTION|>--- conflicted
+++ resolved
@@ -236,7 +236,6 @@
 
     // Hot-tail quantities
     if (hottailGrid != nullptr) {
-        //eqsys->SetUnknown(OptionConstants::UQTY_F_HOT, hottailGrid);
         DEFU_HOT(F_HOT);
     }
 
@@ -247,19 +246,6 @@
 
     // Fluid quantities
     len_t nIonChargeStates = GetNumberOfIonChargeStates(s);
-    /*eqsys->SetUnknown(OptionConstants::UQTY_ION_SPECIES, fluidGrid, nIonChargeStates);
-    eqsys->SetUnknown(OptionConstants::UQTY_N_HOT, fluidGrid);
-    eqsys->SetUnknown(OptionConstants::UQTY_N_COLD, fluidGrid);
-    eqsys->SetUnknown(OptionConstants::UQTY_N_RE, fluidGrid);
-    eqsys->SetUnknown(OptionConstants::UQTY_J_OHM, fluidGrid);
-    eqsys->SetUnknown(OptionConstants::UQTY_J_HOT, fluidGrid);
-    eqsys->SetUnknown(OptionConstants::UQTY_J_RE, fluidGrid);
-    eqsys->SetUnknown(OptionConstants::UQTY_J_TOT, fluidGrid);
-    eqsys->SetUnknown(OptionConstants::UQTY_T_COLD, fluidGrid);
-    eqsys->SetUnknown(OptionConstants::UQTY_E_FIELD, fluidGrid);    
-    eqsys->SetUnknown(OptionConstants::UQTY_POL_FLUX, fluidGrid);
-    eqsys->SetUnknown(OptionConstants::UQTY_I_P, scalarGrid);
-    eqsys->SetUnknown(OptionConstants::UQTY_PSI_EDGE, scalarGrid);*/
 
     DEFU_FLD_N(ION_SPECIES, nIonChargeStates);
     DEFU_FLD(N_HOT);
@@ -274,19 +260,12 @@
     DEFU_FLD(POL_FLUX);
     DEFU_SCL(I_P);
     DEFU_SCL(PSI_EDGE);
-
  
     // Fluid helper quantities
-<<<<<<< HEAD
-    eqsys->SetUnknown(OptionConstants::UQTY_N_TOT, fluidGrid);
-=======
-    //eqsys->SetUnknown(OptionConstants::UQTY_N_TOT, fluidGrid);
     DEFU_FLD(N_TOT);
 
     // Runaway quantities
     if (runawayGrid != nullptr) {
-        //eqsys->SetUnknown(OptionConstants::UQTY_F_RE, runawayGrid);
         DEFU_RE(F_RE);
     }
->>>>>>> 6ac3b5ef
 }