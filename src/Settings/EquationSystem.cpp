--- conflicted
+++ resolved
@@ -60,7 +60,7 @@
     Settings *s, FVM::Grid *scalarGrid, FVM::Grid *fluidGrid,
     enum OptionConstants::momentumgrid_type ht_type, FVM::Grid *hottailGrid,
     enum OptionConstants::momentumgrid_type re_type, FVM::Grid *runawayGrid,
-    ADAS *adas, NIST *nist
+    ADAS *adas, NIST *nist, AMJUEL *amjuel
 ) {
     EquationSystem *eqsys = new EquationSystem(scalarGrid, fluidGrid, ht_type, hottailGrid, re_type, runawayGrid);
     struct OtherQuantityHandler::eqn_terms *oqty_terms = new OtherQuantityHandler::eqn_terms;
@@ -76,7 +76,7 @@
 
 
     // Construct equations according to settings
-    ConstructEquations(eqsys, s, adas, nist, oqty_terms);
+    ConstructEquations(eqsys, s, adas, nist, amjuel, oqty_terms);
 
     // Construct the "other" quantity handler
     ConstructOtherQuantityHandler(eqsys, s, oqty_terms);
@@ -110,12 +110,13 @@
  *        the equation system.
  * adas:  ADAS database object.
  * nist:  NIST database object.
+ * amjuel: AMJUEL database object.
  *
  * NOTE: The 'hottailGrid' and 'runawayGrid' will be 'nullptr'
  *       if disabled.
  */
 void SimulationGenerator::ConstructEquations(
-    EquationSystem *eqsys, Settings *s, ADAS *adas, NIST *nist,
+    EquationSystem *eqsys, Settings *s, ADAS *adas, NIST *nist, AMJUEL *amjuel,
     struct OtherQuantityHandler::eqn_terms *oqty_terms
 ) {
     FVM::Grid *hottailGrid = eqsys->GetHotTailGrid();
@@ -125,8 +126,6 @@
     enum OptionConstants::momentumgrid_type ht_type = eqsys->GetHotTailGridType();
     enum OptionConstants::momentumgrid_type re_type = eqsys->GetRunawayGridType();
 
-    FVM::UnknownQuantityHandler *unknowns = eqsys->GetUnknownHandler();
-
     enum OptionConstants::eqterm_spi_ablation_mode spi_ablation_mode = (enum OptionConstants::eqterm_spi_ablation_mode)s->GetInteger("eqsys/spi/ablation");
     if(spi_ablation_mode!=OptionConstants::EQTERM_SPI_ABLATION_MODE_NEGLECT){
         SPIHandler *SPI = ConstructSPIHandler(fluidGrid, unknowns, s);
@@ -134,7 +133,7 @@
     }
     
     // Fluid equations
-    ConstructEquation_Ions(eqsys, s, adas);
+    ConstructEquation_Ions(eqsys, s, adas, amjuel);
 
 
     IonHandler *ionHandler = eqsys->GetIonHandler();
@@ -170,9 +169,14 @@
     ConstructEquation_j_re(eqsys, s);
     ConstructEquation_n_cold(eqsys, s);
     ConstructEquation_n_hot(eqsys, s);
-    ConstructEquation_T_cold(eqsys, s, adas, nist, oqty_terms);
-
-<<<<<<< HEAD
+    ConstructEquation_T_cold(eqsys, s, adas, nist, amjuel, oqty_terms);
+    
+    if(spi_ablation_mode==OptionConstants::EQTERM_SPI_ABLATION_MODE_NGPS){
+		ConstructEquation_Ions_abl(eqsys, s, adas, amjuel);
+		ConstructEquation_n_abl(eqsys, s);
+		ConstructEquation_T_abl(eqsys, s, adas, nist, amjuel, oqty_terms);
+	}
+
     if(eqsys->GetSPIHandler()!=nullptr){
         ConstructEquation_SPI(eqsys,s);
         if(hottailGrid != nullptr){
@@ -181,7 +185,6 @@
         }
     }
 
-=======
     // Add equations for net ion density of each species and its energy density
     // only if including the cross-species collisional energy transfer
     OptionConstants::uqty_T_i_eqn typeTi = (OptionConstants::uqty_T_i_eqn) s->GetInteger("eqsys/n_i/typeTi");
@@ -189,7 +192,6 @@
         ConstructEquation_Ion_Ni(eqsys,s);
         ConstructEquation_T_i(eqsys,s);
     }
->>>>>>> a690a3b5
     // NOTE: The runaway number may depend explicitly on
     // the hot-tail equation and must therefore be constructed
     // AFTER the call to 'ConstructEquation_f_hot()'
@@ -299,7 +301,6 @@
     DEFU_SCL(PSI_WALL);
     DEFU_SCL(I_P);
 
-<<<<<<< HEAD
     enum OptionConstants::eqterm_spi_ablation_mode spi_ablation_mode = (enum OptionConstants::eqterm_spi_ablation_mode)s->GetInteger("eqsys/spi/ablation");
     if(spi_ablation_mode!=OptionConstants::EQTERM_SPI_ABLATION_MODE_NEGLECT){
         len_t nShard;
@@ -312,18 +313,22 @@
         	DEFU_FLD(Q_HOT);
         	DEFU_FLD(W_HOT);
     	}
-    }
-=======
-    if( (OptionConstants::uqty_T_cold_eqn)s->GetInteger("eqsys/T_cold/type") == OptionConstants::UQTY_T_COLD_SELF_CONSISTENT ){
-        DEFU_FLD(W_COLD);
-    }
+    	if(spi_ablation_mode==OptionConstants::EQTERM_SPI_ABLATION_MODE_NGPS){
+    		DEFU_FLD_N(ION_SPECIES_ABL, nIonChargeStates);
+    		DEFU_FLD(N_ABL);
+    		DEFU_FLD(T_ABL);
+    		DEFU_FLD(W_ABL);
+		}
+    }
+//    if( (OptionConstants::uqty_T_cold_eqn)s->GetInteger("eqsys/T_cold/type") == OptionConstants::UQTY_T_COLD_SELF_CONSISTENT ){
+//        DEFU_FLD(W_COLD);
+//    }
     if( (OptionConstants::uqty_T_i_eqn)s->GetInteger("eqsys/n_i/typeTi") == OptionConstants::UQTY_T_I_INCLUDE ){
         len_t nIonSpecies = GetNumberOfIonSpecies(s);
         DEFU_FLD_N(WI_ENER, nIonSpecies);
         DEFU_FLD_N(NI_DENS, nIonSpecies);
     }
     
->>>>>>> a690a3b5
  
     // Fluid helper quantities
     DEFU_FLD(N_TOT);
