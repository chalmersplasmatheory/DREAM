
#include "DREAM/EquationSystem.hpp"
#include "DREAM/PostProcessor.hpp"
#include "DREAM/Settings/Settings.hpp"
#include "DREAM/Settings/SimulationGenerator.hpp"


using namespace DREAM;


#define EQUATIONSYSTEM "eqsys"

/**
 * Define the options which can be set for things
 * related to the equation system.
 *
 * s: Settings object to define the options for.
 */
void SimulationGenerator::DefineOptions_EquationSystem(Settings *s) {
    s->DefineSetting(EQUATIONSYSTEM "/n_cold/type", "Type of equation to use for determining the cold electron density", (int_t)OptionConstants::UQTY_N_COLD_EQN_PRESCRIBED);
    DefineDataRT(EQUATIONSYSTEM "/n_cold", s);
    
    s->DefineSetting(EQUATIONSYSTEM "/T_cold/type", "Type of equation to use for determining the electron temperature evolution", (int_t)OptionConstants::UQTY_T_COLD_EQN_PRESCRIBED);
    DefineDataRT(EQUATIONSYSTEM "/T_cold", s);
}

/**
 * Construct an equation system, based on the specification
 * in the given 'Settings' object.
 *
 * s:           Settings object specifying how to construct
 *              the equation system.
 * fluidGrid:   Radial grid for the computation.
 * ht_type:     Exact type of the hot-tail momentum grid.
 * hottailGrid: Grid on which the hot-tail electron population
 *              is computed.
 * re_type:     Exact type of the runaway momentum grid.
 * runawayGrid: Grid on which the runaway electron population
 *              is computed.
 *
 * NOTE: The 'hottailGrid' and 'runawayGrid' will be 'nullptr'
 *       if disabled.
 */
EquationSystem *SimulationGenerator::ConstructEquationSystem(
    Settings *s, FVM::Grid *fluidGrid,
    enum OptionConstants::momentumgrid_type ht_type, FVM::Grid *hottailGrid,
    enum OptionConstants::momentumgrid_type re_type, FVM::Grid *runawayGrid,
    ADAS *adas
) {
    const real_t t0 = 0;

    EquationSystem *eqsys = new EquationSystem(fluidGrid, ht_type, hottailGrid, re_type, runawayGrid);

    // Construct the time stepper
    ConstructTimeStepper(eqsys, s);

    // Construct unknowns
    ConstructUnknowns(eqsys, s, fluidGrid, hottailGrid, runawayGrid);

    // Construct equations according to settings
    ConstructEquations(eqsys, s, adas);

    // Construct the "other" quantity handler
    ConstructOtherQuantityHandler(eqsys, s);

    // Figure out which unknowns must be part of the matrix,
    // and set initial values for those quantities which don't
    // yet have an initial value.
    eqsys->ProcessSystem(t0);

    // Construct solver (must be done after processing equation system,
    // since we need to know which unknowns are "non-trivial",
    // i.e. need to show up in the solver matrices)
    ConstructSolver(eqsys, s);

    return eqsys;
}

/**
 * Set the equations of the equation system.
 *
 * eqsys:       Equation system to define quantities in.
 * s:           Settings object specifying how to construct
 *              the equation system.
 * fluidGrid:   Radial grid for the computation.
 * hottailGrid: Grid on which the hot-tail electron population
 *              is computed.
 * runawayGrid: Grid on which the runaway electron population
 *              is computed.
 *
 * NOTE: The 'hottailGrid' and 'runawayGrid' will be 'nullptr'
 *       if disabled.
 */
void SimulationGenerator::ConstructEquations(
    EquationSystem *eqsys, Settings *s, ADAS *adas
) {
    FVM::Grid *hottailGrid = eqsys->GetHotTailGrid();
    FVM::Grid *runawayGrid = eqsys->GetRunawayGrid();
    FVM::Grid *fluidGrid   = eqsys->GetFluidGrid();
    enum OptionConstants::momentumgrid_type ht_type = eqsys->GetHotTailGridType();
    enum OptionConstants::momentumgrid_type re_type = eqsys->GetRunawayGridType();

    // Fluid equations
    ConstructEquation_Ions(eqsys, s, adas);
    IonHandler *ionHandler = eqsys->GetIonHandler();
    // Construct collision quantity handlers
    FVM::UnknownQuantityHandler *unknowns = eqsys->GetUnknownHandler();
    if (hottailGrid != nullptr) {
        CollisionQuantityHandler *cqh = ConstructCollisionQuantityHandler(ht_type, hottailGrid, unknowns, ionHandler, s);
        eqsys->SetHotTailCollisionHandler(cqh);
    } else if (runawayGrid != nullptr) {
        CollisionQuantityHandler *cqh = ConstructCollisionQuantityHandler(re_type, runawayGrid, unknowns, ionHandler, s);
        eqsys->SetRunawayCollisionHandler(cqh);
    }
    RunawayFluid *REF = ConstructRunawayFluid(fluidGrid,unknowns,ionHandler,re_type,s);
    eqsys->SetREFluid(REF);

    // Post processing handler
    PostProcessor *postProcessor = new PostProcessor(fluidGrid, unknowns);
    eqsys->SetPostProcessor(postProcessor);

    ConstructEquation_E_field(eqsys, s);
    ConstructEquation_T_cold(eqsys, s, adas);
    ConstructEquation_n_cold(eqsys, s);
    ConstructEquation_n_hot(eqsys, s);
    ConstructEquation_j_hot(eqsys, s);
    ConstructEquation_j_tot(eqsys, s);
    ConstructEquation_j_ohm(eqsys, s);

    // Helper quantities
    ConstructEquation_n_tot(eqsys, s);

    // Hot-tail quantities
    if (eqsys->HasHotTailGrid()) {
        ConstructEquation_f_hot(eqsys, s);
    }
    // NOTE: The runaway number may depend explicitly on the
    // hot-tail equation and must therefore be constructed
    // AFTER the call to 'ConstructEquation_f_hot()'
    ConstructEquation_n_re(eqsys, s);

}

/**
 * Construct the unknowns of the equation system.
 *
 * eqsys:       Equation system to define quantities in.
 * s:           Settings object specifying how to construct
 *              the equation system.
 * fluidGrid:   Radial grid for the computation.
 * hottailGrid: Grid on which the hot-tail electron population
 *              is computed.
 * runawayGrid: Grid on which the runaway electron population
 *              is computed.
 *
 * NOTE: The 'hottailGrid' and 'runawayGrid' will be 'nullptr'
 *       if disabled.
 */
void SimulationGenerator::ConstructUnknowns(
    EquationSystem *eqsys, Settings *s, FVM::Grid *fluidGrid,
    FVM::Grid *hottailGrid, FVM::Grid*
) {
<<<<<<< HEAD
    // IMPORTANT
    // Unknown quantities should be defined in an order that
    // ensures correct initialization of all quantities. Since
    // those quantities which are automatically initialized are
    // initialized in the order they are defined, it is important
    // that all quantities that an unknown quantity X depends on
    // are initialized before it.
    //
    // As an example, when n_cold is determined using the equation
    //   n_cold = n_hot + n_re
    // then it will be initialized automatically. This however
    // means that in order to evaluate the initial value of n_cold,
    // we must first know the initial values of n_hot and n_re.
    // Hence, both these quantities must be initialized before
    // n_cold. Since n_hot is usually determined as the density
    // moment of f_hot (which is done automatically), n_hot must
    // therefore be defined before n_cold so that the automatic
    // initializer evaluates the quantities in the correct order.
    
    // Hot-tail quantities
    if (hottailGrid != nullptr) {
        eqsys->SetUnknown(OptionConstants::UQTY_F_HOT, hottailGrid);
    }

    // Ion quantities
    len_t nIonChargeStates = GetNumberOfIonChargeStates(s);
    eqsys->SetUnknown(OptionConstants::UQTY_ION_SPECIES, fluidGrid, nIonChargeStates);

=======
>>>>>>> 4e1aa0eb
    // Fluid quantities
    eqsys->SetUnknown(OptionConstants::UQTY_N_HOT, fluidGrid);
<<<<<<< HEAD
    eqsys->SetUnknown(OptionConstants::UQTY_N_RE, fluidGrid);
    eqsys->SetUnknown(OptionConstants::UQTY_N_COLD, fluidGrid);
    // (note: n_cold should be defined after 'n_hot', since when
    // evaluated self-consistently, 'n_cold' depends on 'n_hot')
=======
    eqsys->SetUnknown(OptionConstants::UQTY_J_HOT, fluidGrid);

    eqsys->SetUnknown(OptionConstants::UQTY_N_COLD, fluidGrid);
    eqsys->SetUnknown(OptionConstants::UQTY_N_RE, fluidGrid);
>>>>>>> 4e1aa0eb
    eqsys->SetUnknown(OptionConstants::UQTY_T_COLD, fluidGrid);
    eqsys->SetUnknown(OptionConstants::UQTY_J_HOT, fluidGrid);
    eqsys->SetUnknown(OptionConstants::UQTY_J_OHM, fluidGrid);
    eqsys->SetUnknown(OptionConstants::UQTY_J_TOT, fluidGrid);
    eqsys->SetUnknown(OptionConstants::UQTY_E_FIELD, fluidGrid);

    // Fluid helper quantities
    eqsys->SetUnknown(OptionConstants::UQTY_N_TOT, fluidGrid);
    



    // Runaway quantities
    /*if (runawayGrid != nullptr) {
        eqsys->SetUnknown(OptionConstants::UQTY_F_RE, runawayGrid);
    }*/
}<|MERGE_RESOLUTION|>--- conflicted
+++ resolved
@@ -160,53 +160,20 @@
     EquationSystem *eqsys, Settings *s, FVM::Grid *fluidGrid,
     FVM::Grid *hottailGrid, FVM::Grid*
 ) {
-<<<<<<< HEAD
-    // IMPORTANT
-    // Unknown quantities should be defined in an order that
-    // ensures correct initialization of all quantities. Since
-    // those quantities which are automatically initialized are
-    // initialized in the order they are defined, it is important
-    // that all quantities that an unknown quantity X depends on
-    // are initialized before it.
-    //
-    // As an example, when n_cold is determined using the equation
-    //   n_cold = n_hot + n_re
-    // then it will be initialized automatically. This however
-    // means that in order to evaluate the initial value of n_cold,
-    // we must first know the initial values of n_hot and n_re.
-    // Hence, both these quantities must be initialized before
-    // n_cold. Since n_hot is usually determined as the density
-    // moment of f_hot (which is done automatically), n_hot must
-    // therefore be defined before n_cold so that the automatic
-    // initializer evaluates the quantities in the correct order.
-    
+
     // Hot-tail quantities
     if (hottailGrid != nullptr) {
         eqsys->SetUnknown(OptionConstants::UQTY_F_HOT, hottailGrid);
     }
-
-    // Ion quantities
+    // Fluid quantities
     len_t nIonChargeStates = GetNumberOfIonChargeStates(s);
     eqsys->SetUnknown(OptionConstants::UQTY_ION_SPECIES, fluidGrid, nIonChargeStates);
-
-=======
->>>>>>> 4e1aa0eb
-    // Fluid quantities
     eqsys->SetUnknown(OptionConstants::UQTY_N_HOT, fluidGrid);
-<<<<<<< HEAD
-    eqsys->SetUnknown(OptionConstants::UQTY_N_RE, fluidGrid);
-    eqsys->SetUnknown(OptionConstants::UQTY_N_COLD, fluidGrid);
-    // (note: n_cold should be defined after 'n_hot', since when
-    // evaluated self-consistently, 'n_cold' depends on 'n_hot')
-=======
-    eqsys->SetUnknown(OptionConstants::UQTY_J_HOT, fluidGrid);
-
     eqsys->SetUnknown(OptionConstants::UQTY_N_COLD, fluidGrid);
     eqsys->SetUnknown(OptionConstants::UQTY_N_RE, fluidGrid);
->>>>>>> 4e1aa0eb
     eqsys->SetUnknown(OptionConstants::UQTY_T_COLD, fluidGrid);
+    eqsys->SetUnknown(OptionConstants::UQTY_J_OHM, fluidGrid);
     eqsys->SetUnknown(OptionConstants::UQTY_J_HOT, fluidGrid);
-    eqsys->SetUnknown(OptionConstants::UQTY_J_OHM, fluidGrid);
     eqsys->SetUnknown(OptionConstants::UQTY_J_TOT, fluidGrid);
     eqsys->SetUnknown(OptionConstants::UQTY_E_FIELD, fluidGrid);
 
