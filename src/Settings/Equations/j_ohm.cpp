--- conflicted
+++ resolved
@@ -27,12 +27,8 @@
 
 
 void SimulationGenerator::DefineOptions_j_ohm(Settings *s){
-<<<<<<< HEAD
-    s->DefineSetting(MODULENAME "/correctedConductivity", "Determines whether to use f_hot's natural ohmic current or the corrected (~Spitzer) value", (bool) false);
-=======
     s->DefineSetting(MODULENAME "/correctedConductivity", "Determines whether to use f_hot's natural ohmic current or the corrected (~Spitzer) value", (int_t) OptionConstants::CORRECTED_CONDUCTIVITY_ENABLED);
     s->DefineSetting(MODULENAME "/conductivityMode", "Determines which formula to use for the conductivity", (int_t) OptionConstants::CONDUCTIVITY_MODE_SAUTER_COLLISIONLESS);
->>>>>>> 383eef92
 }
 
 /**
