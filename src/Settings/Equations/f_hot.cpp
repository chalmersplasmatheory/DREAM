--- conflicted
+++ resolved
@@ -75,12 +75,8 @@
     bool rescaleMaxwellian = true;
     FVM::Operator *eqn = ConstructEquation_f_general(
         s, MODULENAME, eqsys, id_f_hot, hottailGrid, eqsys->GetHotTailGridType(),
-<<<<<<< HEAD
-        eqsys->GetHotTailCollisionHandler(), addExternalBC, addInternalBC, rescaleMaxwellian
-=======
         eqsys->GetHotTailCollisionHandler(), addExternalBC, addInternalBC,
-        &oqty_terms->f_re_advective_bc, &oqty_terms->f_re_diffusive_bc
->>>>>>> 24cadf23
+        &oqty_terms->f_hot_advective_bc, &oqty_terms->f_hot_diffusive_bc,rescaleMaxwellian
     );
 
     // Add kinetic-kinetic boundary condition if necessary...
@@ -106,7 +102,7 @@
     OptionConstants::collqty_collfreq_mode collfreq_mode = (enum OptionConstants::collqty_collfreq_mode)s->GetInteger("collisions/collfreq_mode");
     if(useParticleSourceTerm && (collfreq_mode == OptionConstants::COLLQTY_COLLISION_FREQUENCY_MODE_FULL)){
         // Set self-consistent particle source equation: Require total f_hot density to equal n_cold+n_hot
-        ConstructEquation_S_particle(eqsys, s);
+        ConstructEquation_S_particle(eqsys, s, oqty_terms);
 
     } else {
         // if inactivated, just prescribe to 0
@@ -145,7 +141,7 @@
  * Build the equation for S_particle, which contains the rate at which the total local free electron density changes
  * (i.e. by ionization, transport of hot electrons, runaway sources)
  */
-void SimulationGenerator::ConstructEquation_S_particle(EquationSystem *eqsys, Settings *s){
+void SimulationGenerator::ConstructEquation_S_particle(EquationSystem *eqsys, Settings *s, struct OtherQuantityHandler::eqn_terms *oqty_terms){
     FVM::Grid *fluidGrid = eqsys->GetFluidGrid();
     const len_t id_Sp = eqsys->GetUnknownID(OptionConstants::UQTY_S_PARTICLE);
     const len_t id_ni = eqsys->GetUnknownID(OptionConstants::UQTY_ION_SPECIES);
@@ -188,7 +184,9 @@
 
     bool hasNreTransport = ConstructTransportTerm(
         Op3, "eqsys/n_re", fluidGrid,
-        OptionConstants::MOMENTUMGRID_TYPE_PXI, s, false
+        OptionConstants::MOMENTUMGRID_TYPE_PXI, 
+        eqsys->GetUnknownHandler(),s, false, false,
+        &oqty_terms->n_re_advective_bc, &oqty_terms->n_re_diffusive_bc
     );
     if(hasNreTransport)
         desc += " - re transport";
@@ -200,7 +198,9 @@
     // Add transport term
     bool hasFHotTransport = ConstructTransportTerm(
         Op_fhot, "eqsys/f_hot", eqsys->GetHotTailGrid(),
-        OptionConstants::MOMENTUMGRID_TYPE_PXI, s, true
+        OptionConstants::MOMENTUMGRID_TYPE_PXI, 
+        eqsys->GetUnknownHandler(),s, true, false,
+        &oqty_terms->f_hot_advective_bc, &oqty_terms->f_hot_diffusive_bc
     );
     if(hasFHotTransport){
         FVM::Operator *Op4 = new FVM::Operator(fluidGrid);
