--- conflicted
+++ resolved
@@ -110,21 +110,18 @@
             eqsys->GetUnknownHandler()
         )
     );
-<<<<<<< HEAD
+
     // Energy diffusion
     eqn->AddTerm(new EnergyDiffusionTerm(
         hottailGrid, eqsys->GetHotTailCollisionHandler(), eqsys->GetHotTailGridType(),
         eqsys->GetUnknownHandler()
     ));
-
-=======
     
     // Add transport term
     ConstructTransportTerm(
         eqn, MODULENAME, hottailGrid,
         eqsys->GetHotTailGridType(), s, true
     );
->>>>>>> 140b1d81
 
     // EXTERNAL BOUNDARY CONDITIONS
     // Lose particles to runaway region
