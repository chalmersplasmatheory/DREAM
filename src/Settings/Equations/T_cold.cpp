/**
 * Definition of equations relating to the cold electron temperature.
 */

#include "DREAM/EquationSystem.hpp"
#include "DREAM/NIST.hpp"
#include "DREAM/Settings/OptionConstants.hpp"
#include "DREAM/Settings/Settings.hpp"
#include "DREAM/Settings/SimulationGenerator.hpp"
#include "FVM/Equation/IdentityTerm.hpp"
#include "FVM/Equation/TransientTerm.hpp"
#include "DREAM/Equations/Fluid/CollisionalEnergyTransferKineticTerm.hpp"
#include "DREAM/Equations/Fluid/IonisationHeatingTerm.hpp"
#include "DREAM/Equations/Fluid/MaxwellianCollisionalEnergyTransferTerm.hpp"
#include "DREAM/Equations/Fluid/OhmicHeatingTerm.hpp"
#include "DREAM/Equations/Fluid/RadiatedPowerTerm.hpp"
<<<<<<< HEAD
#include "DREAM/Equations/Fluid/IonisationHeatingTerm.hpp"
#include "DREAM/Equations/Fluid/CollisionalEnergyTransferKineticTerm.hpp"
#include "DREAM/Equations/Fluid/SPIHeatAbsorbtionTerm.hpp"
#include "DREAM/Equations/Fluid/IonSPIIonizLossTerm.hpp"
=======
>>>>>>> a690a3b5
#include "FVM/Equation/PrescribedParameter.hpp"
#include "FVM/Grid/Grid.hpp"


using namespace DREAM;


#define MODULENAME "eqsys/T_cold"
#define MODULENAME_SPI "eqsys/spi"
#define MODULENAME_ION "eqsys/n_i"


/**
 * Define options for the electron temperature module.
 */
void SimulationGenerator::DefineOptions_T_cold(Settings *s){
    s->DefineSetting(MODULENAME "/type", "Type of equation to use for determining the electron temperature evolution", (int_t)OptionConstants::UQTY_T_COLD_EQN_PRESCRIBED);
    s->DefineSetting(MODULENAME "/recombination", "Whether to include recombination radiation (true) or ionization energy loss (false)", (bool)true);

    // Prescribed data (in radius+time)
    DefineDataRT(MODULENAME, s, "data");

    // Prescribed initial profile (when evolving T self-consistently)
    DefineDataR(MODULENAME, s, "init");
    
    // Transport settings
    DefineOptions_Transport(MODULENAME, s, false);
}


/**
 * Construct the equation for the electric field.
 */
void SimulationGenerator::ConstructEquation_T_cold(
    EquationSystem *eqsys, Settings *s, ADAS *adas, NIST *nist,
    struct OtherQuantityHandler::eqn_terms *oqty_terms
) {
    enum OptionConstants::uqty_T_cold_eqn type = (enum OptionConstants::uqty_T_cold_eqn)s->GetInteger(MODULENAME "/type");

    switch (type) {
        case OptionConstants::UQTY_T_COLD_EQN_PRESCRIBED:
            ConstructEquation_T_cold_prescribed(eqsys, s);
            break;

        case OptionConstants::UQTY_T_COLD_SELF_CONSISTENT:
            ConstructEquation_T_cold_selfconsistent(eqsys, s, adas, nist, oqty_terms);
            break;

        default:
            throw SettingsException(
                "Unrecognized equation type for '%s': %d.",
                OptionConstants::UQTY_T_COLD, type
            );
    }
}

/**
 * Construct the equation for a prescribed temperature.
 */
void SimulationGenerator::ConstructEquation_T_cold_prescribed(
    EquationSystem *eqsys, Settings *s
) {
    FVM::Grid *fluidGrid = eqsys->GetFluidGrid();
    FVM::Operator *eqn = new FVM::Operator(fluidGrid);

    FVM::Interpolator1D *interp = LoadDataRT_intp(MODULENAME,fluidGrid->GetRadialGrid(), s);
    eqn->AddTerm(new FVM::PrescribedParameter(fluidGrid, interp));

    eqsys->SetOperator(OptionConstants::UQTY_T_COLD, OptionConstants::UQTY_T_COLD, eqn, "Prescribed");

    // Initialization
    eqsys->initializer->AddRule(
        OptionConstants::UQTY_T_COLD,
        EqsysInitializer::INITRULE_EVAL_EQUATION
    );
    
    //eqsys->SetUnknown(OptionConstants::UQTY_W_COLD, OptionConstants::UQTY_W_COLD_DESC, fluidGrid);
    ConstructEquation_W_cold(eqsys, s);
}


/**
 * Construct the equation for a self-consistent temperature evolution.
 */
void SimulationGenerator::ConstructEquation_T_cold_selfconsistent(
    EquationSystem *eqsys, Settings *s, ADAS *adas, NIST *nist,
    struct OtherQuantityHandler::eqn_terms *oqty_terms
) {
    FVM::Grid *fluidGrid = eqsys->GetFluidGrid();
<<<<<<< HEAD

    /**
     * The self-consistent temperature evolution uses an equation
     * for the total cold electron heat energy W_c
     */
    //eqsys->SetUnknown(OptionConstants::UQTY_W_COLD, OptionConstants::UQTY_W_COLD_DESC, fluidGrid);
    
=======
    IonHandler *ionHandler = eqsys->GetIonHandler();
>>>>>>> a690a3b5
    FVM::UnknownQuantityHandler *unknowns = eqsys->GetUnknownHandler();

    len_t id_T_cold  = unknowns->GetUnknownID(OptionConstants::UQTY_T_COLD);
    len_t id_W_cold  = unknowns->GetUnknownID(OptionConstants::UQTY_W_COLD);
    len_t id_n_cold  = unknowns->GetUnknownID(OptionConstants::UQTY_N_COLD);
    len_t id_E_field = unknowns->GetUnknownID(OptionConstants::UQTY_E_FIELD);

    
    FVM::Operator *Op1 = new FVM::Operator(fluidGrid);
    FVM::Operator *Op2 = new FVM::Operator(fluidGrid);
    FVM::Operator *Op3 = new FVM::Operator(fluidGrid);

    Op1->AddTerm(new FVM::TransientTerm(fluidGrid,id_W_cold) );
    oqty_terms->T_cold_ohmic = new OhmicHeatingTerm(fluidGrid,unknowns);
    Op2->AddTerm(oqty_terms->T_cold_ohmic);

    bool withRecombinationRadiation = s->GetBool(MODULENAME "/recombination");
    oqty_terms->T_cold_radiation = new RadiatedPowerTerm(
        fluidGrid,unknowns,ionHandler,adas,nist,withRecombinationRadiation
    );
    Op3->AddTerm(oqty_terms->T_cold_radiation);


    FVM::Operator *Op4 = new FVM::Operator(fluidGrid);
    // Add transport terms, if enabled
    bool hasTransport = ConstructTransportTerm(
        Op4, MODULENAME, fluidGrid,
        OptionConstants::MOMENTUMGRID_TYPE_PXI,
        unknowns, s, false, true,
        &oqty_terms->T_cold_advective_bc,&oqty_terms->T_cold_diffusive_bc
    );

    eqsys->SetOperator(id_T_cold, id_E_field,Op2);
    eqsys->SetOperator(id_T_cold, id_n_cold,Op3);
    std::string desc = "dWc/dt = j_ohm*E - sum_i n_cold*n_i*L_i";


    // SPI heat absorbtion
    OptionConstants::eqterm_spi_heat_absorbtion_mode spi_heat_absorbtion_mode = (enum OptionConstants::eqterm_spi_heat_absorbtion_mode)s->GetInteger(MODULENAME_SPI "/heatAbsorbtion");
    if(spi_heat_absorbtion_mode!=OptionConstants::EQTERM_SPI_HEAT_ABSORBTION_MODE_NEGLECT){
        FVM::Operator *OpSPIHeat = new FVM::Operator(fluidGrid);
        OpSPIHeat->AddTerm(new SPIHeatAbsorbtionTerm(fluidGrid,eqsys->GetSPIHandler(),-1));
        eqsys->SetOperator(id_T_cold, id_T_cold, OpSPIHeat);
    }

    // SPI ionization losses
    len_t nZ;
    OptionConstants::eqterm_spi_deposition_mode spi_deposition_mode = (enum OptionConstants::eqterm_spi_deposition_mode)s->GetInteger(MODULENAME_SPI "/deposition"); 
    const real_t *SPIMolarFraction  = s->GetRealArray(MODULENAME_ION "/SPIMolarFraction", 1, &nZ);
    if(spi_deposition_mode!=OptionConstants::EQTERM_SPI_DEPOSITION_MODE_NEGLECT){
        FVM::Operator *OpIonLoss = new FVM::Operator(fluidGrid);
        for(len_t iZ=0;iZ<nZ;iZ++){
            if(SPIMolarFraction[iZ]>0){
                OpIonLoss->AddTerm(new IonSPIIonizLossTerm(fluidGrid, eqsys->GetIonHandler(), iZ, eqsys->GetSPIHandler(), SPIMolarFraction[iZ],1,nist));
            }
        }
        eqsys->SetOperator(id_T_cold, id_T_cold, OpIonLoss);
    }

    if(hasTransport){
        oqty_terms->T_cold_transport = Op4->GetAdvectionDiffusion();
        eqsys->SetOperator(id_T_cold, id_T_cold,Op4);
        desc += " + transport";
    }
    // If hot-tail grid is enabled, add collisional  

    // energy transfer from hot-tail to T_cold. 
    if( eqsys->HasHotTailGrid() ){
        len_t id_f_hot = unknowns->GetUnknownID(OptionConstants::UQTY_F_HOT);

        FVM::MomentQuantity::pThresholdMode pMode = 
            (FVM::MomentQuantity::pThresholdMode)s->GetInteger("eqsys/f_hot/pThresholdMode");
        real_t pThreshold = 0.0;
        enum OptionConstants::collqty_collfreq_mode collfreq_mode =
            (enum OptionConstants::collqty_collfreq_mode)s->GetInteger("collisions/collfreq_mode");
        if(collfreq_mode == OptionConstants::COLLQTY_COLLISION_FREQUENCY_MODE_FULL){
            // With collfreq_mode FULL, only add contribution from hot electrons
            // defined as those with momentum above the defined threshold. 
            pThreshold = (real_t)s->GetReal("eqsys/f_hot/pThreshold");
        }
        oqty_terms->T_cold_fhot_coll = new CollisionalEnergyTransferKineticTerm(
            fluidGrid,eqsys->GetHotTailGrid(),
            id_T_cold, id_f_hot,eqsys->GetHotTailCollisionHandler(), eqsys->GetUnknownHandler(), -1.0,
            pThreshold, pMode
        );
        FVM::Operator *Op5 = new FVM::Operator(fluidGrid);
        Op5->AddTerm( oqty_terms->T_cold_fhot_coll );
        eqsys->SetOperator(id_T_cold, id_f_hot, Op5);
        desc += " + int(nu_E*f_hot)";
    }
    // If runaway grid and not FULL collfreqmode, add collisional  
    // energy transfer from runaways to T_cold. 
    if( eqsys->HasRunawayGrid() ){
        len_t id_f_re = unknowns->GetUnknownID(OptionConstants::UQTY_F_RE);

        oqty_terms->T_cold_fre_coll = new CollisionalEnergyTransferKineticTerm(
            fluidGrid,eqsys->GetRunawayGrid(),
            id_T_cold, id_f_re,eqsys->GetRunawayCollisionHandler(),eqsys->GetUnknownHandler()
        );
        FVM::Operator *Op5 = new FVM::Operator(fluidGrid);
        Op5->AddTerm( oqty_terms->T_cold_fre_coll );
        eqsys->SetOperator(id_T_cold, id_f_re, Op5);
        desc += " + int(nu_E*f_re)";
    }
    
    // ADD COLLISIONAL ENERGY TRANSFER WITH ION SPECIES
    OptionConstants::uqty_T_i_eqn Ti_type = 
        (OptionConstants::uqty_T_i_eqn)s->GetInteger("eqsys/n_i/typeTi");
    if(Ti_type == OptionConstants::UQTY_T_I_INCLUDE) {
        CoulombLogarithm *lnLambda = eqsys->GetREFluid()->GetLnLambda();
        const len_t nZ = ionHandler->GetNZ();
        const len_t id_Wi = eqsys->GetUnknownID(OptionConstants::UQTY_WI_ENER);
        FVM::Operator *Op_Wei = new FVM::Operator(fluidGrid);
        for(len_t iz=0; iz<nZ; iz++){
            Op_Wei->AddTerm(
                new MaxwellianCollisionalEnergyTransferTerm(
                    fluidGrid,
                    0, false,
                    iz, true,
                    unknowns, lnLambda, ionHandler, -1.0)
            );
        }
        eqsys->SetOperator(id_T_cold, id_Wi, Op_Wei);
        desc += " + sum_i Q_ei";
    }
    eqsys->SetOperator(id_T_cold, id_W_cold,Op1,desc);

    /**
     * Load initial electron temperature profile.
     * If the input profile is not explicitly set, then 'SetInitialValue()' is
     * called with a null-pointer which results in T=0 at t=0
     */
    real_t *Tcold_init = LoadDataR(MODULENAME, fluidGrid->GetRadialGrid(), s, "init");
    eqsys->SetInitialValue(id_T_cold, Tcold_init);
    delete [] Tcold_init;


    ConstructEquation_W_cold(eqsys, s);
}


/**
 * Implementation of an equation term which represents the total
 * heat of the cold electrons: W_h = (3/2) * n_cold * T_cold
 */
namespace DREAM {
    class ElectronHeatTerm : public FVM::DiagonalQuadraticTerm {
    private:
        real_t constant;
    public:
        ElectronHeatTerm(FVM::Grid* g, const len_t id_other, FVM::UnknownQuantityHandler *u) 
            : FVM::DiagonalQuadraticTerm(g, id_other, u) {
            this->constant = 1.5 * Constants::ec; 
        }
        virtual void SetWeights() override {
            for(len_t i = 0; i<nr; i++)
                weights[i] = constant;
        }
    };
}


/**
 * Construct the equation for electron energy content:
 *    W_cold = 3n_cold*T_cold/2
*/
void SimulationGenerator::ConstructEquation_W_cold(
    EquationSystem *eqsys, Settings* /*s*/
) {
    FVM::Grid *fluidGrid = eqsys->GetFluidGrid();
    
    FVM::Operator *Op1 = new FVM::Operator(fluidGrid);
    FVM::Operator *Op2 = new FVM::Operator(fluidGrid);

    len_t id_W_cold = eqsys->GetUnknownID(OptionConstants::UQTY_W_COLD);
    len_t id_T_cold = eqsys->GetUnknownID(OptionConstants::UQTY_T_COLD);
    len_t id_n_cold = eqsys->GetUnknownID(OptionConstants::UQTY_N_COLD);
    
    Op1->AddTerm(new FVM::IdentityTerm(fluidGrid,-1.0) );
    Op2->AddTerm(new ElectronHeatTerm(fluidGrid,id_n_cold,eqsys->GetUnknownHandler()) );

    eqsys->SetOperator(id_W_cold, id_W_cold, Op1, "W_cold = (3/2)*n_cold*T_cold");
    eqsys->SetOperator(id_W_cold, id_T_cold, Op2);    

    eqsys->initializer->AddRule(
        id_W_cold,
        EqsysInitializer::INITRULE_EVAL_EQUATION,
        nullptr,
        id_T_cold,
        id_n_cold
    );


}<|MERGE_RESOLUTION|>--- conflicted
+++ resolved
@@ -14,13 +14,9 @@
 #include "DREAM/Equations/Fluid/MaxwellianCollisionalEnergyTransferTerm.hpp"
 #include "DREAM/Equations/Fluid/OhmicHeatingTerm.hpp"
 #include "DREAM/Equations/Fluid/RadiatedPowerTerm.hpp"
-<<<<<<< HEAD
-#include "DREAM/Equations/Fluid/IonisationHeatingTerm.hpp"
-#include "DREAM/Equations/Fluid/CollisionalEnergyTransferKineticTerm.hpp"
 #include "DREAM/Equations/Fluid/SPIHeatAbsorbtionTerm.hpp"
 #include "DREAM/Equations/Fluid/IonSPIIonizLossTerm.hpp"
-=======
->>>>>>> a690a3b5
+#include "DREAM/Equations/Fluid/ElectronHeatTerm.hpp"
 #include "FVM/Equation/PrescribedParameter.hpp"
 #include "FVM/Grid/Grid.hpp"
 
@@ -55,7 +51,7 @@
  * Construct the equation for the electric field.
  */
 void SimulationGenerator::ConstructEquation_T_cold(
-    EquationSystem *eqsys, Settings *s, ADAS *adas, NIST *nist,
+    EquationSystem *eqsys, Settings *s, ADAS *adas, NIST *nist, AMJUEL *amjuel,
     struct OtherQuantityHandler::eqn_terms *oqty_terms
 ) {
     enum OptionConstants::uqty_T_cold_eqn type = (enum OptionConstants::uqty_T_cold_eqn)s->GetInteger(MODULENAME "/type");
@@ -66,7 +62,7 @@
             break;
 
         case OptionConstants::UQTY_T_COLD_SELF_CONSISTENT:
-            ConstructEquation_T_cold_selfconsistent(eqsys, s, adas, nist, oqty_terms);
+            ConstructEquation_T_cold_selfconsistent(eqsys, s, adas, nist, amjuel, oqty_terms);
             break;
 
         default:
@@ -106,21 +102,13 @@
  * Construct the equation for a self-consistent temperature evolution.
  */
 void SimulationGenerator::ConstructEquation_T_cold_selfconsistent(
-    EquationSystem *eqsys, Settings *s, ADAS *adas, NIST *nist,
+    EquationSystem *eqsys, Settings *s, ADAS *adas, NIST *nist, AMJUEL *amjuel,
     struct OtherQuantityHandler::eqn_terms *oqty_terms
 ) {
     FVM::Grid *fluidGrid = eqsys->GetFluidGrid();
-<<<<<<< HEAD
-
-    /**
-     * The self-consistent temperature evolution uses an equation
-     * for the total cold electron heat energy W_c
-     */
-    //eqsys->SetUnknown(OptionConstants::UQTY_W_COLD, OptionConstants::UQTY_W_COLD_DESC, fluidGrid);
-    
-=======
+
     IonHandler *ionHandler = eqsys->GetIonHandler();
->>>>>>> a690a3b5
+
     FVM::UnknownQuantityHandler *unknowns = eqsys->GetUnknownHandler();
 
     len_t id_T_cold  = unknowns->GetUnknownID(OptionConstants::UQTY_T_COLD);
@@ -138,8 +126,16 @@
     Op2->AddTerm(oqty_terms->T_cold_ohmic);
 
     bool withRecombinationRadiation = s->GetBool(MODULENAME "/recombination");
+    
+    // Load opacity settings
+    len_t nitypes;
+    const int_t *iopacity_modes = s->GetIntegerArray(MODULENAME_ION "/opacity_modes", 1, &nitypes);
+    enum OptionConstants::ion_opacity_mode *opacity_mode = new enum OptionConstants::ion_opacity_mode[nitypes];
+    for (len_t i = 0; i < nitypes; i++)
+        opacity_mode[i] = (enum OptionConstants::ion_opacity_mode)iopacity_modes[i];
+        
     oqty_terms->T_cold_radiation = new RadiatedPowerTerm(
-        fluidGrid,unknowns,ionHandler,adas,nist,withRecombinationRadiation
+        fluidGrid,unknowns,ionHandler,adas,nist,amjuel,opacity_mode,withRecombinationRadiation
     );
     Op3->AddTerm(oqty_terms->T_cold_radiation);
 
@@ -161,30 +157,52 @@
     // SPI heat absorbtion
     OptionConstants::eqterm_spi_heat_absorbtion_mode spi_heat_absorbtion_mode = (enum OptionConstants::eqterm_spi_heat_absorbtion_mode)s->GetInteger(MODULENAME_SPI "/heatAbsorbtion");
     if(spi_heat_absorbtion_mode!=OptionConstants::EQTERM_SPI_HEAT_ABSORBTION_MODE_NEGLECT){
-        FVM::Operator *OpSPIHeat = new FVM::Operator(fluidGrid);
-        OpSPIHeat->AddTerm(new SPIHeatAbsorbtionTerm(fluidGrid,eqsys->GetSPIHandler(),-1));
-        eqsys->SetOperator(id_T_cold, id_T_cold, OpSPIHeat);
+        //FVM::Operator *OpSPIHeat = new FVM::Operator(fluidGrid);
+        Op4->AddTerm(new SPIHeatAbsorbtionTerm(fluidGrid,eqsys->GetSPIHandler(),-1));
+        //eqsys->SetOperator(id_T_cold, id_T_cold, OpSPIHeat);
     }
 
     // SPI ionization losses
-    len_t nZ;
+    
+    // TODO: simplify the bool logic below if possible
+    OptionConstants::eqterm_ionization_mode ionization_mode = 
+        (enum OptionConstants::eqterm_ionization_mode)s->GetInteger(MODULENAME_ION "/ionization");
+    bool includeKineticIonization = (ionization_mode == OptionConstants::EQTERM_IONIZATION_MODE_KINETIC) 
+                                 || (ionization_mode == OptionConstants::EQTERM_IONIZATION_MODE_KINETIC_APPROX_JAC);
+    if(includeKineticIonization && !(eqsys->HasHotTailGrid()||eqsys->HasRunawayGrid()))
+        throw SettingsException("Invalid ionization mode: cannot use kinetic ionization without a kinetic grid.");
+    bool collfreqModeIsFull = (enum OptionConstants::collqty_collfreq_mode)s->GetInteger("collisions/collfreq_mode")
+        == OptionConstants::COLLQTY_COLLISION_FREQUENCY_MODE_FULL;
+    bool addFluidIonization = !(includeKineticIonization && eqsys->HasHotTailGrid() && collfreqModeIsFull);
+    bool addFluidJacobian = (includeKineticIonization && eqsys->HasHotTailGrid() && (ionization_mode==OptionConstants::EQTERM_IONIZATION_MODE_KINETIC_APPROX_JAC));
+    
+    len_t nZSPInShard;
     OptionConstants::eqterm_spi_deposition_mode spi_deposition_mode = (enum OptionConstants::eqterm_spi_deposition_mode)s->GetInteger(MODULENAME_SPI "/deposition"); 
-    const real_t *SPIMolarFraction  = s->GetRealArray(MODULENAME_ION "/SPIMolarFraction", 1, &nZ);
-    if(spi_deposition_mode!=OptionConstants::EQTERM_SPI_DEPOSITION_MODE_NEGLECT){
-        FVM::Operator *OpIonLoss = new FVM::Operator(fluidGrid);
+    const real_t *SPIMolarFraction  = s->GetRealArray(MODULENAME_ION "/SPIMolarFraction", 1, &nZSPInShard);
+    if(spi_deposition_mode!=OptionConstants::EQTERM_SPI_DEPOSITION_MODE_NEGLECT && spi_heat_absorbtion_mode==OptionConstants::EQTERM_SPI_HEAT_ABSORBTION_MODE_NEGLECT){
+        //FVM::Operator *OpIonLoss = new FVM::Operator(fluidGrid);
+        len_t offset=0;
+        len_t nShard = eqsys->GetSPIHandler()->GetNShard();
+        const len_t nZ = ionHandler->GetNZ();
         for(len_t iZ=0;iZ<nZ;iZ++){
-            if(SPIMolarFraction[iZ]>0){
-                OpIonLoss->AddTerm(new IonSPIIonizLossTerm(fluidGrid, eqsys->GetIonHandler(), iZ, eqsys->GetSPIHandler(), SPIMolarFraction[iZ],1,nist));
+            if(SPIMolarFraction[offset]>0){
+                Op4->AddTerm(new IonSPIIonizLossTerm(fluidGrid, eqsys->GetIonHandler(), iZ, adas, eqsys->GetUnknownHandler(),
+                    addFluidIonization, addFluidJacobian, eqsys->GetSPIHandler(), SPIMolarFraction,offset,1,nist,false, 
+                    OptionConstants::EQTERM_SPI_ABL_IONIZ_MODE_SELF_CONSISTENT));
+                offset+=nShard;
+            }else {
+            	offset+=1;
             }
         }
-        eqsys->SetOperator(id_T_cold, id_T_cold, OpIonLoss);
+        //eqsys->SetOperator(id_T_cold, id_T_cold, OpIonLoss);
     }
 
     if(hasTransport){
         oqty_terms->T_cold_transport = Op4->GetAdvectionDiffusion();
-        eqsys->SetOperator(id_T_cold, id_T_cold,Op4);
         desc += " + transport";
     }
+    if(spi_deposition_mode!=OptionConstants::EQTERM_SPI_DEPOSITION_MODE_NEGLECT || spi_heat_absorbtion_mode!=OptionConstants::EQTERM_SPI_HEAT_ABSORBTION_MODE_NEGLECT || hasTransport)
+    	eqsys->SetOperator(id_T_cold, id_T_cold,Op4);
     // If hot-tail grid is enabled, add collisional  
 
     // energy transfer from hot-tail to T_cold. 
@@ -263,27 +281,6 @@
 
 
 /**
- * Implementation of an equation term which represents the total
- * heat of the cold electrons: W_h = (3/2) * n_cold * T_cold
- */
-namespace DREAM {
-    class ElectronHeatTerm : public FVM::DiagonalQuadraticTerm {
-    private:
-        real_t constant;
-    public:
-        ElectronHeatTerm(FVM::Grid* g, const len_t id_other, FVM::UnknownQuantityHandler *u) 
-            : FVM::DiagonalQuadraticTerm(g, id_other, u) {
-            this->constant = 1.5 * Constants::ec; 
-        }
-        virtual void SetWeights() override {
-            for(len_t i = 0; i<nr; i++)
-                weights[i] = constant;
-        }
-    };
-}
-
-
-/**
  * Construct the equation for electron energy content:
  *    W_cold = 3n_cold*T_cold/2
 */
