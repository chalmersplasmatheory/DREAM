--- conflicted
+++ resolved
@@ -96,12 +96,7 @@
     eqsys->SetEquation(OptionConstants::UQTY_W_COLD, OptionConstants::UQTY_E_FIELD,eqn2);
     eqsys->SetEquation(OptionConstants::UQTY_W_COLD, OptionConstants::UQTY_N_COLD,eqn3);
 
-<<<<<<< HEAD
-    ConstructEquation_W_cold(eqsys, s, adas, nist);
-=======
-    ConstructEquation_W_cold(eqsys, s);
->>>>>>> 9cad8002
-
+    ConstructEquation_W_cold(eqsys, s, nist);
 }
 
 
@@ -138,11 +133,7 @@
  * both prescribed. 
 */
 void SimulationGenerator::ConstructEquation_W_cold(
-<<<<<<< HEAD
-    EquationSystem *eqsys, Settings* /* s */, ADAS* /*adas*/, NIST* nist
-=======
-    EquationSystem *eqsys, Settings* /* s */
->>>>>>> 9cad8002
+    EquationSystem *eqsys, Settings* /* s */, NIST* nist
 ) {
     FVM::Grid *fluidGrid = eqsys->GetFluidGrid();
     
