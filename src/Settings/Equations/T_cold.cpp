--- conflicted
+++ resolved
@@ -201,14 +201,12 @@
         oqty_terms->T_cold_transport = Op4->GetAdvectionDiffusion();
         desc += " + transport";
     }
-<<<<<<< HEAD
-    if(spi_deposition_mode!=OptionConstants::EQTERM_SPI_DEPOSITION_MODE_NEGLECT || spi_heat_absorbtion_mode!=OptionConstants::EQTERM_SPI_HEAT_ABSORBTION_MODE_NEGLECT || hasTransport)
-    	eqsys->SetOperator(id_T_cold, id_T_cold,Op4);
-    // If hot-tail grid is enabled, add collisional  
-
-    // energy transfer from hot-tail to T_cold. 
-    if( eqsys->HasHotTailGrid() ){
-=======
+    
+    if (spi_deposition_mode!=OptionConstants::EQTERM_SPI_DEPOSITION_MODE_NEGLECT || 
+        spi_heat_absorbtion_mode!=OptionConstants::EQTERM_SPI_HEAT_ABSORBTION_MODE_NEGLECT ||
+        hasTransport)
+    	eqsys->SetOperator(id_T_cold, id_T_cold,Op4); 
+
     /**
      * If hot-tail grid is enabled, add collisional  
      * energy transfer from hot-tail to T_cold. 
@@ -219,7 +217,6 @@
      */
     bool collfreqModeFull = ((enum OptionConstants::collqty_collfreq_mode)s->GetInteger("collisions/collfreq_mode") == OptionConstants::COLLQTY_COLLISION_FREQUENCY_MODE_FULL);
     if( eqsys->HasHotTailGrid()&& !collfreqModeFull ){
->>>>>>> ead9ed6d
         len_t id_f_hot = unknowns->GetUnknownID(OptionConstants::UQTY_F_HOT);
 
         FVM::MomentQuantity::pThresholdMode pMode = 
