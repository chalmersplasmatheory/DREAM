/**
 * Definition of equations relating to the cold electron temperature.
 */

#include "DREAM/EquationSystem.hpp"
#include "DREAM/Settings/OptionConstants.hpp"
#include "DREAM/Settings/Settings.hpp"
#include "DREAM/Settings/SimulationGenerator.hpp"
#include "FVM/Equation/IdentityTerm.hpp"
#include "FVM/Equation/TransientTerm.hpp"
#include "DREAM/Equations/Fluid/OhmicHeatingTerm.hpp"
#include "DREAM/Equations/Fluid/RadiatedPowerTerm.hpp"
#include "DREAM/Equations/Fluid/BindingEnergyTerm.hpp"
#include "FVM/Equation/PrescribedParameter.hpp"
#include "FVM/Grid/Grid.hpp"


using namespace DREAM;


#define MODULENAME "eqsys/T_cold"

/**
 * Construct the equation for the electric field.
 */
void SimulationGenerator::ConstructEquation_T_cold(
    EquationSystem *eqsys, Settings *s, ADAS *adas
) {
    enum OptionConstants::uqty_T_cold_eqn type = (enum OptionConstants::uqty_T_cold_eqn)s->GetInteger(MODULENAME "/type");

    switch (type) {
        case OptionConstants::UQTY_T_COLD_EQN_PRESCRIBED:
            ConstructEquation_T_cold_prescribed(eqsys, s);
            break;

        case OptionConstants::UQTY_T_COLD_SELF_CONSISTENT:
            ConstructEquation_T_cold_selfconsistent(eqsys,s,adas);
            break;

        default:
            throw SettingsException(
                "Unrecognized equation type for '%s': %d.",
                OptionConstants::UQTY_T_COLD, type
            );
    }
}

/**
 * Construct the equation for a prescribed temperature.
 */
void SimulationGenerator::ConstructEquation_T_cold_prescribed(
    EquationSystem *eqsys, Settings *s
) {
    // const real_t t0 = 0;
    FVM::Equation *eqn = new FVM::Equation(eqsys->GetFluidGrid());

    FVM::Interpolator1D *interp = LoadDataRT(MODULENAME, eqsys->GetFluidGrid()->GetRadialGrid(), s);
    eqn->AddTerm(new FVM::PrescribedParameter(eqsys->GetFluidGrid(), interp));

    eqsys->SetEquation(OptionConstants::UQTY_T_COLD, OptionConstants::UQTY_T_COLD, eqn, "Prescribed");

    // Initialization
    eqsys->initializer->AddRule(
        OptionConstants::UQTY_T_COLD,
        EqsysInitializer::INITRULE_EVAL_EQUATION
    );
}


/**
 * Construct the equation for a self-consistent temperature evolution.
 */
void SimulationGenerator::ConstructEquation_T_cold_selfconsistent(
    EquationSystem *eqsys, Settings *s, ADAS *adas
) {
    
    FVM::Grid *fluidGrid = eqsys->GetFluidGrid();

    /**
     * The self-consistent temperature evolution uses an equation
     * for the total cold electron energy W_c (potential + heat) 
     */
    eqsys->SetUnknown(OptionConstants::UQTY_W_COLD, fluidGrid);

    FVM::UnknownQuantityHandler *unknowns = eqsys->GetUnknownHandler();
    FVM::Equation *eqn1 = new FVM::Equation(eqsys->GetFluidGrid());
    FVM::Equation *eqn2 = new FVM::Equation(eqsys->GetFluidGrid());
    FVM::Equation *eqn3 = new FVM::Equation(eqsys->GetFluidGrid());

    eqn1->AddTerm(new FVM::TransientTerm(fluidGrid,unknowns->GetUnknownID(OptionConstants::UQTY_W_COLD)) );
    eqn2->AddTerm(new OhmicHeatingTerm(fluidGrid,unknowns));
    eqn3->AddTerm(new RadiatedPowerTerm(fluidGrid,unknowns,eqsys->GetIonHandler(),adas));

    eqsys->SetEquation(OptionConstants::UQTY_W_COLD, OptionConstants::UQTY_W_COLD,eqn1,"dW/dt = j*E - sum(n_e*n_i*L_i) + ...");
    eqsys->SetEquation(OptionConstants::UQTY_W_COLD, OptionConstants::UQTY_E_FIELD,eqn2);
    eqsys->SetEquation(OptionConstants::UQTY_W_COLD, OptionConstants::UQTY_N_COLD,eqn3);

    ConstructEquation_W_cold(eqsys, s);

}




/**
 * Implementation of an equation term which represents the total
 * heat of the cold electrons: W_h = (3/2) * n_cold * T_cold
 */
namespace DREAM {
    class ElectronHeatTerm : public FVM::DiagonalQuadraticTerm {
    public:
        ElectronHeatTerm(FVM::Grid* g, FVM::UnknownQuantityHandler *u) 
            : FVM::DiagonalQuadraticTerm(g,u->GetUnknownID(OptionConstants::UQTY_N_COLD),u){}

        virtual void SetWeights() override {
            for(len_t i = 0; i<grid->GetNCells(); i++)
                weights[i] = 1.5;
        }
    };
}



/**
 * Construct the equation for electron energy content:
 * W_cold = 3n_cold*T_cold/2 + W_binding,
 * where W_binding is the total binding energy of all
 * ions (i.e. the minimum energy required to fully ionise
 * the entire plasma). 
 * TODO: Initilisation of W_cold. If T_cold and n_i have provided
 * initial values, we should evaluate the equation that is defined
 * below (W_cold = W_bind + W_heat) where W_bind and W_heat are
 * both prescribed. 
*/
void SimulationGenerator::ConstructEquation_W_cold(
<<<<<<< HEAD
    EquationSystem *eqsys, Settings* /* s */
=======
    EquationSystem *eqsys, Settings* /* s */, ADAS* /*adas*/
>>>>>>> 4e1aa0eb
) {
    FVM::Grid *fluidGrid = eqsys->GetFluidGrid();
    
    FVM::Equation *eqn1 = new FVM::Equation(eqsys->GetFluidGrid());
    FVM::Equation *eqn2 = new FVM::Equation(eqsys->GetFluidGrid());
    FVM::Equation *eqn3 = new FVM::Equation(eqsys->GetFluidGrid());

    
    eqn1->AddTerm(new FVM::IdentityTerm(fluidGrid,-1) );
    eqsys->SetEquation(OptionConstants::UQTY_T_COLD, OptionConstants::UQTY_W_COLD, eqn1, "W_c = 3nT/2 + W_bind");

    eqn2->AddTerm(new ElectronHeatTerm(fluidGrid,eqsys->GetUnknownHandler()) );
    eqsys->SetEquation(OptionConstants::UQTY_T_COLD, OptionConstants::UQTY_T_COLD, eqn2);
    
    /**
     * TODO: generalise atomic data handling in BindingEnergyTerm
     */
    eqn3->AddTerm(new BindingEnergyTerm(fluidGrid,eqsys->GetIonHandler()) );
    eqsys->SetEquation(OptionConstants::UQTY_T_COLD, OptionConstants::UQTY_ION_SPECIES, eqn3);
}<|MERGE_RESOLUTION|>--- conflicted
+++ resolved
@@ -133,11 +133,7 @@
  * both prescribed. 
 */
 void SimulationGenerator::ConstructEquation_W_cold(
-<<<<<<< HEAD
     EquationSystem *eqsys, Settings* /* s */
-=======
-    EquationSystem *eqsys, Settings* /* s */, ADAS* /*adas*/
->>>>>>> 4e1aa0eb
 ) {
     FVM::Grid *fluidGrid = eqsys->GetFluidGrid();
     
