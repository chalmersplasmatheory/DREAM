/**
 * Definition of equations relating to the cold electron temperature.
 */

#include "DREAM/EquationSystem.hpp"
#include "DREAM/NIST.hpp"
#include "DREAM/Settings/OptionConstants.hpp"
#include "DREAM/Settings/Settings.hpp"
#include "DREAM/Settings/SimulationGenerator.hpp"
#include "FVM/Equation/IdentityTerm.hpp"
#include "FVM/Equation/TransientTerm.hpp"
#include "DREAM/Equations/Fluid/CollisionalEnergyTransferKineticTerm.hpp"
#include "DREAM/Equations/Fluid/IonisationHeatingTerm.hpp"
#include "DREAM/Equations/Fluid/MaxwellianCollisionalEnergyTransferTerm.hpp"
#include "DREAM/Equations/Fluid/OhmicHeatingTerm.hpp"
#include "DREAM/Equations/Fluid/RadiatedPowerTerm.hpp"
#include "DREAM/Equations/Fluid/SPIHeatAbsorbtionTerm.hpp"
#include "DREAM/Equations/Fluid/IonSPIIonizLossTerm.hpp"
#include "DREAM/Equations/Fluid/ElectronHeatTerm.hpp"
#include "FVM/Equation/PrescribedParameter.hpp"
#include "FVM/Grid/Grid.hpp"
#include "DREAM/Equations/Fluid/HaloRegionHeatLossTerm.hpp"
#include "DREAM/Equations/Fluid/NBIElectronTerm.hpp"
#include "DREAM/NBIHandler.hpp"



using namespace DREAM;
using namespace std;


#define MODULENAME "eqsys/T_cold"
#define MODULENAME_SPI "eqsys/spi"
#define MODULENAME_ION "eqsys/n_i"
#define MODULENAME_NRE "eqsys/n_re"


/**
 * Define options for the electron temperature module.
 */
<<<<<<< HEAD
void SimulationGenerator::DefineOptions_T_cold(Settings *s) {
	DefineOptions_T_cold_inner(s, MODULENAME);

	// Possibility for switching equation
	DefineOptions_TriggerCondition(s, MODULENAME "/switch");

	// Also define settings for the 'alternative' equation
	DefineOptions_T_cold_inner(s, MODULENAME "/switch/equation");
}

void SimulationGenerator::DefineOptions_T_cold_inner(Settings *s, const string& modulename) {
    s->DefineSetting(modulename + "/type", "Type of equation to use for determining the electron temperature evolution", (int_t)OptionConstants::UQTY_T_COLD_EQN_PRESCRIBED);
    s->DefineSetting(modulename + "/recombination", "Whether to include recombination radiation (true) or ionization energy loss (false)", (bool)false);
    s->DefineSetting(modulename + "/halo_region_losses", "Whether to include losses through the halo region (true) or not (false)", (bool)false);
    s->DefineSetting(modulename + "/include_NBI", "Whether to include NBI heating term in T_cold evolution", (bool)false);
    DefineOptions_T_cold_NBI(s, modulename);
=======
void SimulationGenerator::DefineOptions_T_cold(Settings *s){
    s->DefineSetting(MODULENAME "/type", "Type of equation to use for determining the electron temperature evolution", (int_t)OptionConstants::UQTY_T_COLD_EQN_PRESCRIBED);
    s->DefineSetting(MODULENAME "/recombination", "Whether to include recombination radiation (true) or ionization energy loss (false)", (bool)false);
    s->DefineSetting(MODULENAME "/halo_region_losses", "Whether to include losses through the halo region (true) or not (false)", (bool)false);
    DefineOptions_T_cold_NBI(s);
>>>>>>> 4d3cd98b

    // Prescribed data (in radius+time)
    DefineDataRT(modulename, s, "data");

    // Prescribed initial profile (when evolving T self-consistently)
    DefineDataR(modulename, s, "init");

    // Transport settings
    DefineOptions_Transport(modulename, s, false);
}
/**
 * Define options for the NBI heating term.
 */
void SimulationGenerator::DefineOptions_T_cold_NBI(Settings *s, const string& modulename) {
    const string NBI_PATH = string(modulename) + "/NBI";

    s->DefineSetting(MODULENAME "/NBI/enabled", "Enable/disable NBI heating", (bool)false);
    // Beam geometry settings
<<<<<<< HEAD
    s->DefineSetting(modulename + "/NBI/s_max", "Max beamline length to integrate", (real_t)2);
    s->DefineSetting(modulename + "/NBI/r_beam", "Beam radius", (real_t)0.1);
    s->DefineSetting(modulename + "/NBI/P0", "Beam starting point (x,y,z)", 3, (real_t*)nullptr);
    s->DefineSetting(modulename + "/NBI/n",  "Beam direction vector", 3, (real_t*)nullptr);

    // Beam physics settings
    s->DefineSetting(modulename + "/NBI/Ti_beam", "Thermal ion temperature [eV]", (real_t)4.8e-15);
    s->DefineSetting(modulename + "/NBI/m_i_beam", "Ion mass of beam [kg]", (real_t)Constants::mD);
    s->DefineSetting(modulename + "/NBI/beamPower", "Beam power [W]", (real_t)1e6);

    // Plasma and beam parameters
    s->DefineSetting(modulename + "/NBI/Z0", "Charge state before the process", (real_t)1.0);
    s->DefineSetting(modulename + "/NBI/Zion", "Charge of the ion species ", (real_t)1.0);
    s->DefineSetting(modulename + "/NBI/R0", "Major Radius", (real_t)1.0);
    s->DefineSetting(modulename + "/NBI/j_B/t", "Radi grid for beam current density", 0, (real_t *)nullptr);
    s->DefineSetting(modulename + "/NBI/j_B/x", "Beam current density values", 0, (real_t *)nullptr);
    s->DefineSetting(modulename + "/NBI/j_B/tinterp", "Interpolation method for j_B", (int_t)OptionConstants::PRESCRIBED_DATA_INTERP_LINEAR);
    s->DefineSetting(modulename + "/NBI/TCVGaussian", "Enable gaussian density profile for TCV", (bool)false);
    s->DefineSetting(modulename + "/NBI/P_NBI/t", "Time dependant power", 0, (real_t *)nullptr);
    s->DefineSetting(modulename + "/NBI/P_NBI/x", "Power deposition profile", 0, (real_t *)nullptr);
    s->DefineSetting(modulename + "/NBI/P_NBI/tinterp", "Interpolation method for P_NBI", (int_t)OptionConstants::PRESCRIBED_DATA_INTERP_LINEAR);
=======
    s->DefineSetting(MODULENAME "/NBI/s_max", "Max beamline length to integrate", (real_t)2);
    s->DefineSetting(MODULENAME "/NBI/r_beam", "Beam radius", (real_t)0.1);
    s->DefineSetting(MODULENAME "/NBI/P0", "Beam starting point (x,y,z)", 3, (real_t*)nullptr);
    s->DefineSetting(MODULENAME "/NBI/n",  "Beam direction vector", 3, (real_t*)nullptr);
    s->DefineSetting(MODULENAME "/NBI/energy_fractions", "Energy fractions for multi-energy components", 3, (real_t*)nullptr);

    // Beam physics settings
    s->DefineSetting(MODULENAME "/NBI/Ti_beam", "Thermal ion temperature [eV]", (real_t)4.8e-15);
    s->DefineSetting(MODULENAME "/NBI/m_i_beam", "Ion mass of beam [kg]", (real_t)Constants::mD);

    // Plasma and beam parameters
    s->DefineSetting(MODULENAME "/NBI/R0", "Major Radius", (real_t)1.0);
    s->DefineSetting(MODULENAME "/NBI/j_B/t", "Radi grid for beam current density", 0, (real_t *)nullptr);
    s->DefineSetting(MODULENAME "/NBI/j_B/x", "Beam current density values", 0, (real_t *)nullptr);
    s->DefineSetting(MODULENAME "/NBI/j_B/tinterp", "Interpolation method for j_B", (int_t)OptionConstants::PRESCRIBED_DATA_INTERP_LINEAR);
    s->DefineSetting(MODULENAME "/NBI/gaussian_profile", "Gaussian profile type for NBI: 0=disabled, 1=TCV, 2=ITER", (int_t)0);
    s->DefineSetting(MODULENAME "/NBI/P_NBI/t", "Time dependant power", 0, (real_t *)nullptr);
    s->DefineSetting(MODULENAME "/NBI/P_NBI/x", "Power deposition profile", 0, (real_t *)nullptr);
    s->DefineSetting(MODULENAME "/NBI/P_NBI/tinterp", "Interpolation method for P_NBI", (int_t)OptionConstants::PRESCRIBED_DATA_INTERP_LINEAR);
>>>>>>> 4d3cd98b
}


/**
 * Construct the equation for the cold electron temperature.
 */
void SimulationGenerator::ConstructEquation_T_cold(
    EquationSystem *eqsys, Settings *s, ADAS *adas, NIST *nist, AMJUEL *amjuel,
    struct OtherQuantityHandler::eqn_terms *oqty_terms
) {
	const len_t id_T_cold = eqsys->GetUnknownID(OptionConstants::UQTY_T_COLD);

	// Construct main equation
	ConstructEquation_T_cold_inner(MODULENAME, id_T_cold, eqsys, s, adas, nist, amjuel, &oqty_terms->T_cold);

	enum OptionConstants::eqn_trigger_type switchtype =
		(enum OptionConstants::eqn_trigger_type)s->GetInteger(MODULENAME "/switch/condition");
	
	// Set alternative equation?
	if (switchtype != OptionConstants::EQN_TRIGGER_TYPE_NONE) {
		eqsys->SetAssignToAlternativeEquation(id_T_cold, true);

		ConstructEquation_T_cold_inner(MODULENAME "/switch/equation", id_T_cold, eqsys, s, adas, nist, amjuel, &oqty_terms->T_cold);

		EquationTriggerCondition *trig = LoadTriggerCondition(s, MODULENAME "/switch", eqsys->GetFluidGrid(), eqsys->GetUnknownHandler());
		eqsys->SetTriggerCondition(id_T_cold, trig);

		eqsys->SetAssignToAlternativeEquation(id_T_cold, false);
	}

	ConstructEquation_W_cold(eqsys, s);
}

void SimulationGenerator::ConstructEquation_T_cold_inner(
	const string& modulename, const len_t id_T_cold,
    EquationSystem *eqsys, Settings *s, ADAS *adas, NIST *nist, AMJUEL *amjuel,
    struct OtherQuantityHandler::T_terms *oqty_terms
) {
    enum OptionConstants::uqty_T_cold_eqn type =
		(enum OptionConstants::uqty_T_cold_eqn)s->GetInteger(modulename + "/type");

	FVM::UnknownQuantityHandler *unknowns = eqsys->GetUnknownHandler();
    len_t id_W_cold  = unknowns->GetUnknownID(OptionConstants::UQTY_W_COLD);
    len_t id_n_cold  = unknowns->GetUnknownID(OptionConstants::UQTY_N_COLD);
    len_t id_j_ohm  = unknowns->GetUnknownID(OptionConstants::UQTY_J_OHM);

    switch (type) {
        case OptionConstants::UQTY_T_COLD_EQN_PRESCRIBED:
            ConstructEquation_T_cold_prescribed(modulename, eqsys, s, id_T_cold);
            break;

        case OptionConstants::UQTY_T_COLD_SELF_CONSISTENT: {
            ConstructEquation_T_cold_selfconsistent(
				modulename, eqsys, s, adas, nist, amjuel, oqty_terms,
				id_T_cold, id_T_cold,
				id_W_cold, id_n_cold, id_j_ohm
			);

			// Load initial electron temperature profile.
			real_t *T_init = LoadDataR(
				modulename,
				eqsys->GetFluidGrid()->GetRadialGrid(),
				s, "init"
			);

			if (!eqsys->IsAssigningToAlternativeEquation(id_T_cold)) {
				// NOTE: We should still mark the initial value as used,
				// to prevent complaints by the Python settings interface
				// when loading back the settings from the output file.
				if (T_init == nullptr)
					throw SettingsException("No initial data loaded for T_cold (from '%s/init'). Perhaps it has not been provided correctly?", modulename.c_str());
				eqsys->SetInitialValue(id_T_cold, T_init);
			}

			if (T_init != nullptr)
				delete [] T_init;
		} break;

        default:
            throw SettingsException(
                "Unrecognized equation type for '%s': %d.",
                OptionConstants::UQTY_T_COLD, type 
        );
    }
}

/**
 * Construct the equation for a prescribed temperature.
 */
void SimulationGenerator::ConstructEquation_T_cold_prescribed(
    const string& modulename, EquationSystem *eqsys, Settings *s,
	const len_t id_T
) {
    FVM::Grid *fluidGrid = eqsys->GetFluidGrid();
    FVM::Operator *eqn = new FVM::Operator(fluidGrid);

    FVM::Interpolator1D *interp = LoadDataRT_intp(modulename,fluidGrid->GetRadialGrid(), s);
    eqn->AddTerm(new FVM::PrescribedParameter(fluidGrid, interp));

    eqsys->SetOperator(id_T, id_T, eqn, "Prescribed");

    // Initialization
	eqsys->SetInitialValue(id_T, interp->Eval(0));
}


/**
 * Construct the equation for a self-consistent temperature evolution.
 */
void SimulationGenerator::ConstructEquation_T_cold_selfconsistent(
	const string& modulename,
    EquationSystem *eqsys, Settings *s, ADAS *adas, NIST *nist, AMJUEL *amjuel,
    struct OtherQuantityHandler::T_terms *oqty_terms,
	const len_t id_eqn, const len_t id_T, const len_t id_W, const len_t id_n,
	const len_t id_j, bool isForThot
) {
    FVM::Grid *fluidGrid = eqsys->GetFluidGrid();

    IonHandler *ionHandler = eqsys->GetIonHandler();

    FVM::UnknownQuantityHandler *unknowns = eqsys->GetUnknownHandler();

    /*len_t id_T_cold  = unknowns->GetUnknownID(OptionConstants::UQTY_T_COLD);
    len_t id_W_cold  = unknowns->GetUnknownID(OptionConstants::UQTY_W_COLD);
    len_t id_n_cold  = unknowns->GetUnknownID(OptionConstants::UQTY_N_COLD);*/

    len_t id_E_field = unknowns->GetUnknownID(OptionConstants::UQTY_E_FIELD);


    FVM::Operator *Op1 = new FVM::Operator(fluidGrid);
    FVM::Operator *Op2 = new FVM::Operator(fluidGrid);
    FVM::Operator *Op3 = new FVM::Operator(fluidGrid);

    Op1->AddTerm(new FVM::TransientTerm(fluidGrid,id_W));

    // Check if halo region heat losses should be included
    bool lcfs_user_input_psi = (len_t)s->GetInteger(MODULENAME_NRE  "/lcfs_user_input_psi");
    real_t lcfs_psi_edge_t0 = s->GetReal(MODULENAME_NRE "/lcfs_psi_edge_t0");

    bool parallel_losses = s->GetBool(modulename + "/halo_region_losses");
    if (parallel_losses) {
        HaloRegionHeatLossTerm* Par = new HaloRegionHeatLossTerm(fluidGrid,unknowns,ionHandler,-1, id_T, lcfs_user_input_psi, lcfs_psi_edge_t0);
        oqty_terms->halo = Par;
        Op1->AddTerm(Par); // Add the term for parallel losses
    }

    oqty_terms->ohmic = new OhmicHeatingTerm(fluidGrid, unknowns, id_j);
    Op2->AddTerm(oqty_terms->ohmic);

    bool withRecombinationRadiation = s->GetBool(modulename + "/recombination");

    // Load opacity settings
    len_t nitypes;
    const int_t *iopacity_modes = s->GetIntegerArray(MODULENAME_ION "/opacity_modes", 1, &nitypes);
    enum OptionConstants::ion_opacity_mode *opacity_mode = new enum OptionConstants::ion_opacity_mode[nitypes];
    for (len_t i = 0; i < nitypes; i++)
        opacity_mode[i] = (enum OptionConstants::ion_opacity_mode)iopacity_modes[i];

    oqty_terms->radiation = new RadiatedPowerTerm(
        fluidGrid,unknowns,ionHandler,adas,nist,amjuel,
		id_T, id_n,
		opacity_mode,withRecombinationRadiation
    );
    Op3->AddTerm(oqty_terms->radiation);


    FVM::Operator *Op4 = new FVM::Operator(fluidGrid);
    // Add transport terms, if enabled
    bool hasTransport = ConstructTransportTerm(
        Op4, modulename, fluidGrid,
        OptionConstants::MOMENTUMGRID_TYPE_PXI,
        eqsys, s, false, true,
        &oqty_terms->advective_bc,
		&oqty_terms->diffusive_bc,
		nullptr, "transport", id_T, id_n
    );

    eqsys->SetOperator(id_eqn, id_E_field,Op2);
    eqsys->SetOperator(id_eqn, id_n,Op3);
    string desc = "dWc/dt = j_ohm*E - sum_i n_cold*n_i*L_i";

<<<<<<< HEAD
    bool includeNBI = s->GetBool(modulename + "/include_NBI");
    if (includeNBI) {
        real_t s_max = s->GetReal(modulename + "/NBI/s_max");
        real_t r_beam = s->GetReal(modulename + "/NBI/r_beam");
        real_t Ti_beam = s->GetReal(modulename + "/NBI/Ti_beam");
        real_t m_i_beam = s->GetReal(modulename + "/NBI/m_i_beam");
        real_t beamPower = s->GetReal(modulename + "/NBI/beamPower");
        real_t Z0 = s->GetReal(modulename + "/NBI/Z0");
        real_t Zion = s->GetReal(modulename + "/NBI/Zion");
        real_t R0 = s->GetReal(modulename + "/NBI/R0");
        len_t dims[1];
        const real_t *P0 = s->GetRealArray(modulename + "/NBI/P0", 1, dims);
        const real_t *n = s->GetRealArray(modulename + "/NBI/n", 1, dims);
        bool TCVGaussian = s->GetBool(modulename + "/NBI/TCVGaussian");
=======
    bool includeNBI = false;
    if (s->HasSetting(MODULENAME "/NBI/enabled")) {
        includeNBI = s->GetBool(MODULENAME "/NBI/enabled");
    }
    if (includeNBI) {
        real_t s_max = s->GetReal(MODULENAME "/NBI/s_max");
        real_t r_beam = s->GetReal(MODULENAME "/NBI/r_beam");
        real_t Ti_beam = s->GetReal(MODULENAME "/NBI/Ti_beam");
        real_t m_i_beam = s->GetReal(MODULENAME "/NBI/m_i_beam");
        real_t R0 = s->GetReal(MODULENAME "/NBI/R0");
        len_t dims[1];
        const real_t *P0 = s->GetRealArray(MODULENAME "/NBI/P0", 1, dims);
        const real_t *n = s->GetRealArray(MODULENAME "/NBI/n", 1, dims);
        const real_t *energy_fractions = s->GetRealArray(MODULENAME "/NBI/energy_fractions", 1, dims);
        int_t gaussian_profile = s->GetInteger(MODULENAME "/NBI/gaussian_profile");
>>>>>>> 4d3cd98b

        // Load time-dependent j_B data
        FVM::Interpolator1D *j_B_profile = LoadDataT(
            modulename + "/NBI", s, "j_B"
        );

        FVM::Interpolator1D *Power_Profile = LoadDataT(
            modulename + "/NBI", s, "P_NBI"
        );
<<<<<<< HEAD

        NBIElectronHeatTerm *nbi = new NBIElectronHeatTerm(fluidGrid, unknowns, adas, ionHandler, s_max, r_beam, P0, n, Ti_beam, m_i_beam, beamPower, j_B_profile, Z0, Zion, R0, TCVGaussian, Power_Profile);
        Op4->AddTerm(nbi);
        oqty_terms->NBI = nbi;
        eqsys->SetOperator(id_eqn, id_T, Op4);
=======
        NBIHandler *handler = eqsys->NBI_handler;
        if (handler == nullptr) {
            handler = new NBIHandler(eqsys->GetFluidGrid(), adas, ionHandler);
            handler->ConfigureFromSettings(
                s, unknowns,
                s_max, r_beam,
                P0, n, energy_fractions,
                Ti_beam, m_i_beam,
                j_B_profile, R0,
                gaussian_profile, Power_Profile
            );
            
        }
        eqsys->NBI_handler = handler;
  
        auto *nbi_e = new NBIElectronTerm(handler, eqsys->GetFluidGrid(), unknowns, ionHandler);
        Op4->AddTerm(nbi_e);
        oqty_terms->T_cold_NBI = nbi_e;
>>>>>>> 4d3cd98b
        desc += " + NBI";
        eqsys->SetOperator(id_T_cold, id_T_cold, Op4); 
        
    }

    // SPI heat absorbtion
    OptionConstants::eqterm_spi_heat_absorbtion_mode spi_heat_absorbtion_mode = (enum OptionConstants::eqterm_spi_heat_absorbtion_mode)s->GetInteger(MODULENAME_SPI "/heatAbsorbtion");
    if(spi_heat_absorbtion_mode!=OptionConstants::EQTERM_SPI_HEAT_ABSORBTION_MODE_NEGLECT){
        Op4->AddTerm(new SPIHeatAbsorbtionTerm(fluidGrid,eqsys->GetSPIHandler(),-1));
    }

    // SPI ionization losses (from neutral to equilibrium)

    // TODO: simplify the bool logic below if possible
    OptionConstants::eqterm_ionization_mode ionization_mode =
        (enum OptionConstants::eqterm_ionization_mode)s->GetInteger(MODULENAME_ION "/ionization");
    bool includeKineticIonization = (ionization_mode == OptionConstants::EQTERM_IONIZATION_MODE_KINETIC)
                                    || (ionization_mode == OptionConstants::EQTERM_IONIZATION_MODE_KINETIC_APPROX_JAC);
    if(includeKineticIonization && !(eqsys->HasHotTailGrid()||eqsys->HasRunawayGrid()))
        throw SettingsException("Invalid ionization mode: cannot use kinetic ionization without a kinetic grid.");
    bool collfreqModeIsFull = (enum OptionConstants::collqty_collfreq_mode)s->GetInteger("collisions/collfreq_mode")
    == OptionConstants::COLLQTY_COLLISION_FREQUENCY_MODE_FULL;
    bool addFluidIonization = !(includeKineticIonization && eqsys->HasHotTailGrid() && collfreqModeIsFull);
    bool addFluidJacobian = (includeKineticIonization && eqsys->HasHotTailGrid() && (ionization_mode==OptionConstants::EQTERM_IONIZATION_MODE_KINETIC_APPROX_JAC));

    len_t nZSPInShard;
    OptionConstants::eqterm_spi_deposition_mode spi_deposition_mode = (enum OptionConstants::eqterm_spi_deposition_mode)s->GetInteger(MODULENAME_SPI "/deposition");
    OptionConstants::eqterm_spi_abl_ioniz_mode spi_abl_ioniz_mode = (enum OptionConstants::eqterm_spi_abl_ioniz_mode)s->GetInteger(MODULENAME_SPI "/abl_ioniz");
    const real_t *SPIMolarFraction  = s->GetRealArray(MODULENAME_ION "/SPIMolarFraction", 1, &nZSPInShard);

    // Add one ionization loss term for every species the pellet consists of
    // Note that, when accounting for the heat absorbed in the neutral cloud,
    // this energy is currently being redeposited where the material is deposited,
    // and we therefore need these terms even when heat absorption is included.
    if(spi_deposition_mode!=OptionConstants::EQTERM_SPI_DEPOSITION_MODE_NEGLECT && spi_abl_ioniz_mode!=OptionConstants::EQTERM_SPI_ABL_IONIZ_MODE_NEUTRAL){
        len_t offset=0;
        len_t nShard = eqsys->GetSPIHandler()->GetNShard();
        const len_t nZ = ionHandler->GetNZ();
        for(len_t iZ=0;iZ<nZ;iZ++){
            if(SPIMolarFraction[offset]>0){
                Op4->AddTerm(new IonSPIIonizLossTerm(fluidGrid, eqsys->GetIonHandler(), iZ, adas, eqsys->GetUnknownHandler(),
                                                     addFluidIonization, addFluidJacobian, eqsys->GetSPIHandler(), SPIMolarFraction,offset,1,nist,false, spi_abl_ioniz_mode));
                offset+=nShard;
            }else {
                offset+=1;
            }
        }
    }

    if(hasTransport){
        oqty_terms->transport = Op4->GetAdvectionDiffusion();
        desc += " + transport";
    }

    if (spi_deposition_mode!=OptionConstants::EQTERM_SPI_DEPOSITION_MODE_NEGLECT ||
        spi_heat_absorbtion_mode!=OptionConstants::EQTERM_SPI_HEAT_ABSORBTION_MODE_NEGLECT ||
        hasTransport)
        eqsys->SetOperator(id_eqn, id_T,Op4);

    /**
     * If hot-tail grid is enabled, add collisional
     * energy transfer from hot-tail to T_cold.
     * NOTE: We temporarily disable the collisional energy transfer
     *       in collfreq_mode FULL because we lack the correction
     *       term for when electrons transfer from the cold to the
     *       hot region. This should be corrected for at some point!
     */
	// When building the equation for T_hot, we want to disable this term
	// altogether since the Maxwellian should not heat itself.
    bool collfreqModeFull = ((enum OptionConstants::collqty_collfreq_mode)s->GetInteger("collisions/collfreq_mode") == OptionConstants::COLLQTY_COLLISION_FREQUENCY_MODE_FULL);
    if (eqsys->HasHotTailGrid()&& !collfreqModeFull && !isForThot) {
        len_t id_f_hot = unknowns->GetUnknownID(OptionConstants::UQTY_F_HOT);

        FVM::MomentQuantity::pThresholdMode pMode =
            (FVM::MomentQuantity::pThresholdMode)s->GetInteger("eqsys/f_hot/pThresholdMode");
        real_t pThreshold = 0.0;
        if(collfreqModeFull){
            // With collfreq_mode FULL, only add contribution from hot electrons
            // defined as those with momentum above the defined threshold.
            pThreshold = (real_t)s->GetReal("eqsys/f_hot/pThreshold");
        }
        oqty_terms->fhot_coll = new CollisionalEnergyTransferKineticTerm(
            fluidGrid,eqsys->GetHotTailGrid(),
            id_eqn, id_f_hot,eqsys->GetHotTailCollisionHandler(), eqsys->GetUnknownHandler(),
            eqsys->GetHotTailGridType(), -1.0,
            pThreshold, pMode
        );
        FVM::Operator *Op5 = new FVM::Operator(fluidGrid);
        Op5->AddTerm(oqty_terms->fhot_coll );
        eqsys->SetOperator(id_eqn, id_f_hot, Op5);
        desc += " + int(W*nu_E*f_hot)";
    }

	// Neglect RE heating of T_hot
	if (!isForThot) {
		// If runaway grid and not FULL collfreqmode, add collisional
		// energy transfer from runaways to T_cold.
		if (eqsys->HasRunawayGrid()) {
			len_t id_f_re = unknowns->GetUnknownID(OptionConstants::UQTY_F_RE);

			oqty_terms->fre_coll = new CollisionalEnergyTransferKineticTerm(
				fluidGrid,eqsys->GetRunawayGrid(),
				id_eqn, id_f_re,eqsys->GetRunawayCollisionHandler(),eqsys->GetUnknownHandler(),
				eqsys->GetRunawayGridType(), -1.0
			);
			FVM::Operator *Op5 = new FVM::Operator(fluidGrid);
			Op5->AddTerm(oqty_terms->fre_coll );
			eqsys->SetOperator(id_eqn, id_f_re, Op5);
			desc += " + int(W*nu_E*f_re)";
		} else {
			len_t id_n_re = unknowns->GetUnknownID(OptionConstants::UQTY_N_RE);
			oqty_terms->nre_coll = new CollisionalEnergyTransferREFluidTerm(
				fluidGrid, eqsys->GetUnknownHandler(), eqsys->GetREFluid()->GetLnLambda(), -1.0
			);
			FVM::Operator *Op5 = new FVM::Operator(fluidGrid);
			Op5->AddTerm(oqty_terms->nre_coll );
			eqsys->SetOperator(id_eqn, id_n_re, Op5);

			desc += " + e*c*Ec*n_re";
		}
	}

    // ADD COLLISIONAL ENERGY TRANSFER WITH ION SPECIES
    OptionConstants::uqty_T_i_eqn Ti_type =
        (OptionConstants::uqty_T_i_eqn)s->GetInteger("eqsys/n_i/typeTi");
    if(Ti_type == OptionConstants::UQTY_T_I_INCLUDE) {
        CoulombLogarithm *lnLambda;
		if (isForThot)
			lnLambda = eqsys->GetREFluid()->GetLnLambdaHot();
		else
			lnLambda = eqsys->GetREFluid()->GetLnLambda();

        const len_t nZ = ionHandler->GetNZ();
        const len_t id_Wi = eqsys->GetUnknownID(OptionConstants::UQTY_WI_ENER);
        oqty_terms->ion_coll = new FVM::Operator(fluidGrid);
        for(len_t iz=0; iz<nZ; iz++){
            oqty_terms->ion_coll->AddTerm(
                new MaxwellianCollisionalEnergyTransferTerm(
                    fluidGrid,
                    0, false,
                    iz, true,
					id_T, id_W, id_n,
                    unknowns, lnLambda, ionHandler, -1.0)
                );
        }
        eqsys->SetOperator(id_eqn, id_Wi, oqty_terms->ion_coll);
        desc += " + sum_i Q_ei";
    }
    eqsys->SetOperator(id_eqn, id_W,Op1,desc);
}


/**
 * Construct the equation for electron energy content:
 *    W_cold = 3n_cold*T_cold/2
 */
void SimulationGenerator::ConstructEquation_W_cold(
    EquationSystem *eqsys, Settings* /*s*/
) {
    FVM::Grid *fluidGrid = eqsys->GetFluidGrid();

    FVM::Operator *Op1 = new FVM::Operator(fluidGrid);
    FVM::Operator *Op2 = new FVM::Operator(fluidGrid);

    len_t id_W_cold = eqsys->GetUnknownID(OptionConstants::UQTY_W_COLD);
    len_t id_T_cold = eqsys->GetUnknownID(OptionConstants::UQTY_T_COLD);
    len_t id_n_cold = eqsys->GetUnknownID(OptionConstants::UQTY_N_COLD);

    Op1->AddTerm(new FVM::IdentityTerm(fluidGrid,-1.0) );
    Op2->AddTerm(new ElectronHeatTerm(fluidGrid,id_n_cold,eqsys->GetUnknownHandler()) );

    eqsys->SetOperator(id_W_cold, id_W_cold, Op1, "W_cold = (3/2)*n_cold*T_cold");
    eqsys->SetOperator(id_W_cold, id_T_cold, Op2);

    eqsys->initializer->AddRule(
        id_W_cold,
        EqsysInitializer::INITRULE_EVAL_EQUATION,
        nullptr,
        id_T_cold,
        id_n_cold 
    );
}<|MERGE_RESOLUTION|>--- conflicted
+++ resolved
@@ -38,7 +38,6 @@
 /**
  * Define options for the electron temperature module.
  */
-<<<<<<< HEAD
 void SimulationGenerator::DefineOptions_T_cold(Settings *s) {
 	DefineOptions_T_cold_inner(s, MODULENAME);
 
@@ -55,13 +54,6 @@
     s->DefineSetting(modulename + "/halo_region_losses", "Whether to include losses through the halo region (true) or not (false)", (bool)false);
     s->DefineSetting(modulename + "/include_NBI", "Whether to include NBI heating term in T_cold evolution", (bool)false);
     DefineOptions_T_cold_NBI(s, modulename);
-=======
-void SimulationGenerator::DefineOptions_T_cold(Settings *s){
-    s->DefineSetting(MODULENAME "/type", "Type of equation to use for determining the electron temperature evolution", (int_t)OptionConstants::UQTY_T_COLD_EQN_PRESCRIBED);
-    s->DefineSetting(MODULENAME "/recombination", "Whether to include recombination radiation (true) or ionization energy loss (false)", (bool)false);
-    s->DefineSetting(MODULENAME "/halo_region_losses", "Whether to include losses through the halo region (true) or not (false)", (bool)false);
-    DefineOptions_T_cold_NBI(s);
->>>>>>> 4d3cd98b
 
     // Prescribed data (in radius+time)
     DefineDataRT(modulename, s, "data");
@@ -80,29 +72,6 @@
 
     s->DefineSetting(MODULENAME "/NBI/enabled", "Enable/disable NBI heating", (bool)false);
     // Beam geometry settings
-<<<<<<< HEAD
-    s->DefineSetting(modulename + "/NBI/s_max", "Max beamline length to integrate", (real_t)2);
-    s->DefineSetting(modulename + "/NBI/r_beam", "Beam radius", (real_t)0.1);
-    s->DefineSetting(modulename + "/NBI/P0", "Beam starting point (x,y,z)", 3, (real_t*)nullptr);
-    s->DefineSetting(modulename + "/NBI/n",  "Beam direction vector", 3, (real_t*)nullptr);
-
-    // Beam physics settings
-    s->DefineSetting(modulename + "/NBI/Ti_beam", "Thermal ion temperature [eV]", (real_t)4.8e-15);
-    s->DefineSetting(modulename + "/NBI/m_i_beam", "Ion mass of beam [kg]", (real_t)Constants::mD);
-    s->DefineSetting(modulename + "/NBI/beamPower", "Beam power [W]", (real_t)1e6);
-
-    // Plasma and beam parameters
-    s->DefineSetting(modulename + "/NBI/Z0", "Charge state before the process", (real_t)1.0);
-    s->DefineSetting(modulename + "/NBI/Zion", "Charge of the ion species ", (real_t)1.0);
-    s->DefineSetting(modulename + "/NBI/R0", "Major Radius", (real_t)1.0);
-    s->DefineSetting(modulename + "/NBI/j_B/t", "Radi grid for beam current density", 0, (real_t *)nullptr);
-    s->DefineSetting(modulename + "/NBI/j_B/x", "Beam current density values", 0, (real_t *)nullptr);
-    s->DefineSetting(modulename + "/NBI/j_B/tinterp", "Interpolation method for j_B", (int_t)OptionConstants::PRESCRIBED_DATA_INTERP_LINEAR);
-    s->DefineSetting(modulename + "/NBI/TCVGaussian", "Enable gaussian density profile for TCV", (bool)false);
-    s->DefineSetting(modulename + "/NBI/P_NBI/t", "Time dependant power", 0, (real_t *)nullptr);
-    s->DefineSetting(modulename + "/NBI/P_NBI/x", "Power deposition profile", 0, (real_t *)nullptr);
-    s->DefineSetting(modulename + "/NBI/P_NBI/tinterp", "Interpolation method for P_NBI", (int_t)OptionConstants::PRESCRIBED_DATA_INTERP_LINEAR);
-=======
     s->DefineSetting(MODULENAME "/NBI/s_max", "Max beamline length to integrate", (real_t)2);
     s->DefineSetting(MODULENAME "/NBI/r_beam", "Beam radius", (real_t)0.1);
     s->DefineSetting(MODULENAME "/NBI/P0", "Beam starting point (x,y,z)", 3, (real_t*)nullptr);
@@ -122,7 +91,6 @@
     s->DefineSetting(MODULENAME "/NBI/P_NBI/t", "Time dependant power", 0, (real_t *)nullptr);
     s->DefineSetting(MODULENAME "/NBI/P_NBI/x", "Power deposition profile", 0, (real_t *)nullptr);
     s->DefineSetting(MODULENAME "/NBI/P_NBI/tinterp", "Interpolation method for P_NBI", (int_t)OptionConstants::PRESCRIBED_DATA_INTERP_LINEAR);
->>>>>>> 4d3cd98b
 }
 
 
@@ -304,26 +272,10 @@
     eqsys->SetOperator(id_eqn, id_n,Op3);
     string desc = "dWc/dt = j_ohm*E - sum_i n_cold*n_i*L_i";
 
-<<<<<<< HEAD
-    bool includeNBI = s->GetBool(modulename + "/include_NBI");
-    if (includeNBI) {
-        real_t s_max = s->GetReal(modulename + "/NBI/s_max");
-        real_t r_beam = s->GetReal(modulename + "/NBI/r_beam");
-        real_t Ti_beam = s->GetReal(modulename + "/NBI/Ti_beam");
-        real_t m_i_beam = s->GetReal(modulename + "/NBI/m_i_beam");
-        real_t beamPower = s->GetReal(modulename + "/NBI/beamPower");
-        real_t Z0 = s->GetReal(modulename + "/NBI/Z0");
-        real_t Zion = s->GetReal(modulename + "/NBI/Zion");
-        real_t R0 = s->GetReal(modulename + "/NBI/R0");
-        len_t dims[1];
-        const real_t *P0 = s->GetRealArray(modulename + "/NBI/P0", 1, dims);
-        const real_t *n = s->GetRealArray(modulename + "/NBI/n", 1, dims);
-        bool TCVGaussian = s->GetBool(modulename + "/NBI/TCVGaussian");
-=======
     bool includeNBI = false;
-    if (s->HasSetting(MODULENAME "/NBI/enabled")) {
+    if (s->HasSetting(MODULENAME "/NBI/enabled"))
         includeNBI = s->GetBool(MODULENAME "/NBI/enabled");
-    }
+
     if (includeNBI) {
         real_t s_max = s->GetReal(MODULENAME "/NBI/s_max");
         real_t r_beam = s->GetReal(MODULENAME "/NBI/r_beam");
@@ -335,7 +287,6 @@
         const real_t *n = s->GetRealArray(MODULENAME "/NBI/n", 1, dims);
         const real_t *energy_fractions = s->GetRealArray(MODULENAME "/NBI/energy_fractions", 1, dims);
         int_t gaussian_profile = s->GetInteger(MODULENAME "/NBI/gaussian_profile");
->>>>>>> 4d3cd98b
 
         // Load time-dependent j_B data
         FVM::Interpolator1D *j_B_profile = LoadDataT(
@@ -345,13 +296,12 @@
         FVM::Interpolator1D *Power_Profile = LoadDataT(
             modulename + "/NBI", s, "P_NBI"
         );
-<<<<<<< HEAD
 
         NBIElectronHeatTerm *nbi = new NBIElectronHeatTerm(fluidGrid, unknowns, adas, ionHandler, s_max, r_beam, P0, n, Ti_beam, m_i_beam, beamPower, j_B_profile, Z0, Zion, R0, TCVGaussian, Power_Profile);
         Op4->AddTerm(nbi);
         oqty_terms->NBI = nbi;
         eqsys->SetOperator(id_eqn, id_T, Op4);
-=======
+
         NBIHandler *handler = eqsys->NBI_handler;
         if (handler == nullptr) {
             handler = new NBIHandler(eqsys->GetFluidGrid(), adas, ionHandler);
@@ -370,10 +320,8 @@
         auto *nbi_e = new NBIElectronTerm(handler, eqsys->GetFluidGrid(), unknowns, ionHandler);
         Op4->AddTerm(nbi_e);
         oqty_terms->T_cold_NBI = nbi_e;
->>>>>>> 4d3cd98b
         desc += " + NBI";
         eqsys->SetOperator(id_T_cold, id_T_cold, Op4); 
-        
     }
 
     // SPI heat absorbtion
