/**
 * Definition of equations relating to the electric field.
 *
 * Note that we define the electric field as
 *
 *      <E*B>
 *   -----------
 *   sqrt(<B^2>)
 *
 * in DREAM, where 'E' denotes the local electric field, 'B' the
 * local magnetic field and '<X>' denotes the flux-surface average
 * of a quantity 'X'.
 */

#include <string>
#include "DREAM/EquationSystem.hpp"
#include "DREAM/Settings/OptionConstants.hpp"
#include "DREAM/Settings/Settings.hpp"
#include "DREAM/Settings/SimulationGenerator.hpp"
#include "FVM/Equation/IdentityTerm.hpp"
#include "FVM/Equation/PrescribedParameter.hpp"
#include "FVM/Equation/DiagonalLinearTerm.hpp"
#include "FVM/Equation/LinearTransientTerm.hpp"
#include "DREAM/Equations/Fluid/AdaptiveHyperresistiveDiffusionTerm.hpp"
#include "DREAM/Equations/Fluid/HyperresistiveDiffusionTerm.hpp"
#include "DREAM/Equations/Fluid/EFieldFromConductivityTerm.hpp"

#include "FVM/Grid/Grid.hpp"


using namespace DREAM;
using namespace std;

/**
 * Implementation of a class which represents the Vloop term of the electric
 * field diffusion equation. This operator is to be applied on the electric
 * field, so it rescales the electric field accordingly.
 */
namespace DREAM {
    class VloopTerm : public FVM::DiagonalLinearTerm {
    public:
        VloopTerm(FVM::Grid* g) : FVM::DiagonalLinearTerm(g){}

        virtual void SetWeights() override {
            len_t offset = 0;
            for (len_t ir = 0; ir < nr; ir++){
                real_t w = 2*M_PI
                    *sqrt(grid->GetRadialGrid()->GetFSA_B2(ir))*grid->GetRadialGrid()->GetBmin(ir);

                for(len_t i = 0; i < n1[ir]*n2[ir]; i++)
                    weights[offset + i] = w;

                offset += n1[ir]*n2[ir];
            }
        }
    };
}


/**
 * Implementation of a class which represents the dpsi/dt term of the electric
 * field diffusion equation. This term is also multiplied by psi_t' -- the
 * derivative with respect to r of the toroidal flux -- which is how we
 * normalize the equation.
 */
namespace DREAM {
    class dPsiDtTerm : public FVM::LinearTransientTerm {
    public:
        dPsiDtTerm(FVM::Grid* g, const len_t unknownId) : FVM::LinearTransientTerm(g,unknownId){}

        virtual void SetWeights() override {
            len_t offset = 0;
            FVM::RadialGrid *rGrid = grid->GetRadialGrid();
            for (len_t ir = 0; ir < nr; ir++){
                real_t BdotPhi = rGrid->GetBTorG(ir) * rGrid->GetFSA_1OverR2(ir);

                // psit'/VpVol, multiplied by 2*pi
                real_t psitPrimeOverVpVol  = BdotPhi;

                real_t w = -psitPrimeOverVpVol;

                for(len_t i = 0; i < n1[ir]*n2[ir]; i++)
                    weights[offset + i] = w;

                offset += n1[ir]*n2[ir];
            }
        }
    };
}


#define MODULENAME "eqsys/E_field"
#define MODULENAME_HYPRES "eqsys/psi_p/hyperresistivity"


/**
 * Define options for the electric field module.
 */
void SimulationGenerator::DefineOptions_ElectricField(Settings *s){
    s->DefineSetting(MODULENAME "/type", "Type of equation to use for determining the electric field evolution", (int_t)OptionConstants::UQTY_E_FIELD_EQN_PRESCRIBED);

    // Prescribed data (in radius+time)
    DefineDataRT(MODULENAME, s, "data");

    // Prescribed initial profile (when evolving E self-consistently)
    DefineDataR(MODULENAME, s, "init");


    // Type of boundary condition on the wall
    s->DefineSetting(MODULENAME "/bc/type", "Type of boundary condition to use on the wall for self-consistent E-field", (int_t)OptionConstants::UQTY_V_LOOP_WALL_EQN_SELFCONSISTENT);

    // Minor radius of the wall, defaults to radius of the plasma.
    s->DefineSetting(MODULENAME "/bc/wall_radius", "Minor radius of the inner wall", (real_t) -1);

<<<<<<< HEAD
    // Inverse wall time, defaults to 0 (infinitely conducting wall,
=======
	// Initial wall current
	s->DefineSetting(MODULENAME "/bc/I_wall_0", "Wall current at the start of the simulation (A)", (real_t)0);

    // Inverse wall time, defaults to 0 (infinitely conducting wall, 
>>>>>>> c1e53d26
    // which is equivalent to prescribing V_loop_wall to 0)
    s->DefineSetting(MODULENAME "/bc/inverse_wall_time", "Inverse wall time, representing the conductivity of the first wall", (real_t) 0.0);
    s->DefineSetting(MODULENAME "/bc/R0", "Major radius used to evaluate the external inductance for conductivity of the first wall", (real_t) 0.0);

    // Prescribed data (in time)
    DefineDataT(MODULENAME "/bc", s, "V_loop_wall");

    // Settings for hyperresistive term
    s->DefineSetting(MODULENAME_HYPRES "/mode", "Mode for the hyperresistive term", (int_t)OptionConstants::EQTERM_HYPERRESISTIVITY_MODE_NEGLECT);
	s->DefineSetting(MODULENAME_HYPRES "/grad_j_tot_max", "Maximum current density gradient prior to activation of hyperresistive term", (real_t)0.0);
	s->DefineSetting(MODULENAME_HYPRES "/gradient_normalized", "Flag indicating whether or not 'grad_j_tot_max' is normalized to the average j_tot", (bool)false);
	s->DefineSetting(MODULENAME_HYPRES "/dBB0", "Magnetic perturbation value for calculating adaptive diffusion coefficient, when enabled", (real_t)0.0);
	s->DefineSetting(MODULENAME_HYPRES "/suppression_level", "Fraction of the maximum current density gradient below which the adaptive transport should be disabled", (real_t)0.9);
    DefineDataRT(MODULENAME_HYPRES, s, "Lambda");
}

/**
 * Routines for checking if initial E/j_ohm profiles have been given.
 */
bool SimulationGenerator::HasInitialEfield(EquationSystem *eqsys, Settings *s) {
    real_t *v = LoadDataR(MODULENAME, eqsys->GetFluidGrid()->GetRadialGrid(), s, "init");
	if (v == nullptr)
		return false;
	else {
		delete [] v;
		return true;
	}
}
bool SimulationGenerator::HasInitialJtot(EquationSystem *eqsys, Settings *s) {
    real_t *v = LoadDataR("eqsys/j_ohm", eqsys->GetFluidGrid()->GetRadialGrid(), s, "init");
	if (v == nullptr)
		return false;
	else {
		delete [] v;
		return true;
	}
}

/**
 * Construct the equation for the electric field.
 */
void SimulationGenerator::ConstructEquation_E_field(
    EquationSystem *eqsys, Settings *s,
    struct OtherQuantityHandler::eqn_terms *oqty_terms
) {
    enum OptionConstants::uqty_E_field_eqn type = (enum OptionConstants::uqty_E_field_eqn)s->GetInteger(MODULENAME "/type");

    switch (type) {
        case OptionConstants::UQTY_E_FIELD_EQN_PRESCRIBED:
            ConstructEquation_E_field_prescribed(eqsys, s);
            break;

        case OptionConstants::UQTY_E_FIELD_EQN_SELFCONSISTENT:
            ConstructEquation_E_field_selfconsistent(eqsys, s, oqty_terms);
            break;

		case OptionConstants::UQTY_E_FIELD_EQN_PRESCRIBED_CURRENT:
			ConstructEquation_E_field_prescribed_current(eqsys, s);
			break;

        default:
            throw SettingsException(
                "Unrecognized equation type for '%s': %d.",
                OptionConstants::UQTY_E_FIELD, type
            );
    }
}

/**
 * Construct the equation for a prescribed electric field.
 */
void SimulationGenerator::ConstructEquation_E_field_prescribed(
    EquationSystem *eqsys, Settings *s
) {
    FVM::Operator *eqn = new FVM::Operator(eqsys->GetFluidGrid());

    FVM::Interpolator1D *interp = LoadDataRT_intp(MODULENAME, eqsys->GetFluidGrid()->GetRadialGrid(), s);
    FVM::PrescribedParameter *pp = new FVM::PrescribedParameter(eqsys->GetFluidGrid(), interp);
    eqn->AddTerm(pp);

    eqsys->SetOperator(OptionConstants::UQTY_E_FIELD, OptionConstants::UQTY_E_FIELD, eqn, "Prescribed");
    // Initial value
    eqsys->initializer->AddRule(
        OptionConstants::UQTY_E_FIELD,
        EqsysInitializer::INITRULE_EVAL_EQUATION
    );

    // Set boundary condition psi_wall = 0
    ConstructEquation_psi_wall_zero(eqsys,s);
}

/**
 * Construct the equation for a self-consistent electric field.
 */
void SimulationGenerator::ConstructEquation_E_field_selfconsistent(
    EquationSystem *eqsys, Settings* s,
    struct OtherQuantityHandler::eqn_terms *oqty_terms
) {
	const len_t id_E_field = eqsys->GetUnknownID(OptionConstants::UQTY_E_FIELD);
	const len_t id_j_tot   = eqsys->GetUnknownID(OptionConstants::UQTY_J_TOT);

    FVM::Grid *fluidGrid = eqsys->GetFluidGrid();

    // Set equations for self-consistent E field evolution
    FVM::Operator *dtTerm = new FVM::Operator(fluidGrid);
    FVM::Operator *Vloop = new FVM::Operator(fluidGrid);

    std::string eqn = "dpsi_p/dt = V_loop";

    // Add transient term -dpsi/dt
    dtTerm->AddTerm(new dPsiDtTerm(fluidGrid, eqsys->GetUnknownID(OptionConstants::UQTY_POL_FLUX)));
    // Add Vloop term
    Vloop->AddTerm(new VloopTerm(fluidGrid));

    // Add hyperresistive term
	enum OptionConstants::eqterm_hyperresistivity_mode hypres_mode =
		(enum OptionConstants::eqterm_hyperresistivity_mode)s->GetInteger(MODULENAME_HYPRES "/mode");
    if (hypres_mode == OptionConstants::EQTERM_HYPERRESISTIVITY_MODE_PRESCRIBED) {
        FVM::Interpolator1D *Lambda = LoadDataRT_intp(
            MODULENAME_HYPRES,
            eqsys->GetFluidGrid()->GetRadialGrid(),
            s, "Lambda", true
        );

        FVM::Operator *hypTerm = new FVM::Operator(fluidGrid);
        HyperresistiveDiffusionTerm *hrdt = new HyperresistiveDiffusionTerm(
            fluidGrid, Lambda
        );
        hypTerm->AddTerm(hrdt);
        oqty_terms->psi_p_hyperresistive = hrdt;

        eqsys->SetOperator(OptionConstants::UQTY_E_FIELD, OptionConstants::UQTY_J_TOT, hypTerm);
        eqn += " + hyperresistivity";
    } else if (
		hypres_mode == OptionConstants::EQTERM_HYPERRESISTIVITY_MODE_ADAPTIVE ||
		hypres_mode == OptionConstants::EQTERM_HYPERRESISTIVITY_MODE_ADAPTIVE_LOCAL
	) {
		real_t grad_j_tot_max = s->GetReal(MODULENAME_HYPRES "/grad_j_tot_max");
		bool gradient_normalized = s->GetBool(MODULENAME_HYPRES "/gradient_normalized");
		real_t dBB0 = s->GetReal(MODULENAME_HYPRES "/dBB0");
		real_t suppression_level = s->GetReal(MODULENAME_HYPRES "/suppression_level");

		bool localized = (hypres_mode == OptionConstants::EQTERM_HYPERRESISTIVITY_MODE_ADAPTIVE_LOCAL);

		FVM::Operator *hypTerm = new FVM::Operator(fluidGrid);
		AdaptiveHyperresistiveDiffusionTerm *ahrdt = new AdaptiveHyperresistiveDiffusionTerm(
			fluidGrid, eqsys->GetUnknownHandler(), eqsys->GetIonHandler(),
			grad_j_tot_max, gradient_normalized,
			dBB0, suppression_level, localized
		);

		hypTerm->AddTerm(ahrdt);
		oqty_terms->psi_p_hyperresistive = ahrdt;

		eqsys->SetOperator(OptionConstants::UQTY_E_FIELD, OptionConstants::UQTY_J_TOT, hypTerm);
		eqn += " + hyperresistivity";
	}

    eqsys->SetOperator(OptionConstants::UQTY_E_FIELD, OptionConstants::UQTY_POL_FLUX, dtTerm, eqn);
    eqsys->SetOperator(OptionConstants::UQTY_E_FIELD, OptionConstants::UQTY_E_FIELD, Vloop);

	// Specify initialization...
	if (HasInitialEfield(eqsys, s)) {
		/**
		 * Load initial electric field profile.
		 * If the input profile is not explicitly set, then 'SetInitialValue()' is
		 * called with a null-pointer which results in E=0 at t=0
		 */
		real_t *Efield_init = LoadDataR(MODULENAME, eqsys->GetFluidGrid()->GetRadialGrid(), s, "init");
		eqsys->SetInitialValue(OptionConstants::UQTY_E_FIELD, Efield_init);
		delete [] Efield_init;

	} else if (HasInitialJtot(eqsys, s)) {

        RunawayFluid *REFluid = eqsys->GetREFluid();

        // Remove non-inductive current (assuming no initial runaways?)
        enum OptionConstants::eqterm_bootstrap_mode bootstrap_mode = (enum OptionConstants::eqterm_bootstrap_mode)s->GetInteger("eqsys/j_bs/mode");
        if (bootstrap_mode != OptionConstants::EQTERM_BOOTSTRAP_MODE_NEGLECT) {

            const len_t id_j_bs = eqsys->GetUnknownID(OptionConstants::UQTY_J_BS);

            std::function<void(FVM::UnknownQuantityHandler*, real_t*)> initfunc_EfieldFromJtot_bs =
    			[id_j_tot, id_j_bs, REFluid,fluidGrid](FVM::UnknownQuantityHandler *u, real_t *Efield_init) {
    			const real_t *j_tot = u->GetUnknownData(id_j_tot);
                const real_t *j_bs = u->GetUnknownData(id_j_bs);
    			const len_t nr = fluidGrid->GetNCells();
    			for (len_t ir = 0; ir < nr; ir++) {
    				real_t s = REFluid->GetElectricConductivity(ir);
    				real_t B = sqrt(fluidGrid->GetRadialGrid()->GetFSA_B2(ir));

    				Efield_init[ir] = (j_tot[ir] - j_bs[ir]) * B / s;
    			}
    		};
            // Initialize electric field to dummy value to allow RunawayFluid
    		// to be initialized first...
    		eqsys->SetInitialValue(id_E_field, nullptr);
    		eqsys->initializer->AddRule(
    			id_E_field,
    			EqsysInitializer::INITRULE_EVAL_FUNCTION,
    			initfunc_EfieldFromJtot_bs,
    			// Dependencies..
    			id_j_tot,
                id_j_bs,
    			EqsysInitializer::RUNAWAY_FLUID
    		);

        } else {
    		std::function<void(FVM::UnknownQuantityHandler*, real_t*)> initfunc_EfieldFromJtot =
    			[id_j_tot, REFluid,fluidGrid](FVM::UnknownQuantityHandler *u, real_t *Efield_init) {
    			const real_t *j_tot = u->GetUnknownData(id_j_tot);
    			const len_t nr = fluidGrid->GetNCells();
    			for (len_t ir = 0; ir < nr; ir++) {
    				real_t s = REFluid->GetElectricConductivity(ir);
    				real_t B = sqrt(fluidGrid->GetRadialGrid()->GetFSA_B2(ir));

    				Efield_init[ir] = j_tot[ir] * B / s;
    			}
    		};
    		// Initialize electric field to dummy value to allow RunawayFluid
    		// to be initialized first...
    		eqsys->SetInitialValue(id_E_field, nullptr);
    		eqsys->initializer->AddRule(
    			id_E_field,
    			EqsysInitializer::INITRULE_EVAL_FUNCTION,
    			initfunc_EfieldFromJtot,
    			// Dependencies..
    			id_j_tot,
    			EqsysInitializer::RUNAWAY_FLUID
    		);
        }

	} else {
		const string& fromfile = s->GetString("init/fromfile", false);

		if (fromfile == "")
			throw SettingsException(
				"E_field: Self-consistent electric field evolution requested, but neither initial E or j_tot profiles have been specified."
			);
	}

    // Set equation for self-consistent boundary condition
    ConstructEquation_psi_wall_selfconsistent(eqsys,s);
}

/**
 * Construct the equation for the electric field when the ohmic
 * current is prescribed.
 */
void SimulationGenerator::ConstructEquation_E_field_prescribed_current(
    EquationSystem *eqsys, Settings *s
) {
    FVM::Operator *eqnE = new FVM::Operator(eqsys->GetFluidGrid());
    FVM::Operator *eqnj = new FVM::Operator(eqsys->GetFluidGrid());
	FVM::Operator *eqnjre = new FVM::Operator(eqsys->GetFluidGrid());

	eqnE->AddTerm(new FVM::IdentityTerm(eqsys->GetFluidGrid(), -1.0));
	eqnj->AddTerm(
		new EFieldFromConductivityTerm(
			eqsys->GetFluidGrid(), eqsys->GetUnknownHandler(),
			eqsys->GetREFluid()
		)
	);
	eqnjre->AddTerm(
		new EFieldFromConductivityTerm(
			eqsys->GetFluidGrid(), eqsys->GetUnknownHandler(),
			eqsys->GetREFluid(), -1.0
		)
	);

	const len_t id_j_tot   = eqsys->GetUnknownID(OptionConstants::UQTY_J_TOT);
	const len_t id_j_re    = eqsys->GetUnknownID(OptionConstants::UQTY_J_RE);
	const len_t id_E_field = eqsys->GetUnknownID(OptionConstants::UQTY_E_FIELD);

	eqsys->SetOperator(id_E_field, id_E_field, eqnE);

	eqsys->SetOperator(id_E_field, id_j_re, eqnjre);



    // If provided prescribed current includes non-inductive currents (assuming no REs?)
    enum OptionConstants::eqterm_bootstrap_mode bootstrap_mode = (enum OptionConstants::eqterm_bootstrap_mode)s->GetInteger("eqsys/j_bs/mode");
    if (bootstrap_mode != OptionConstants::EQTERM_BOOTSTRAP_MODE_NEGLECT) {

        FVM::Operator *eqnjbs = new FVM::Operator(eqsys->GetFluidGrid());
        eqnjbs->AddTerm(
    		new EFieldFromConductivityTerm(
    			eqsys->GetFluidGrid(), eqsys->GetUnknownHandler(),
    			eqsys->GetREFluid(), -1.0
    		)
    	);

        const len_t id_j_bs = eqsys->GetUnknownID(OptionConstants::UQTY_J_BS);
        eqsys->SetOperator(id_E_field, id_j_bs, eqnjbs);

        eqsys->SetOperator(id_E_field, id_j_tot, eqnj, "E = (j_tot-j_re-j_bs) / sigma");

        // Initialize electric field to dummy value to allow RunawayFluid
    	// to be initialized first...
    	eqsys->SetInitialValue(id_E_field, nullptr);

        // Initial value
        eqsys->initializer->AddRule(
            id_E_field,
            EqsysInitializer::INITRULE_EVAL_EQUATION,
    		nullptr,
    		// Dependencies..
    		id_j_tot,
    		id_j_re,
            id_j_bs,
    		EqsysInitializer::RUNAWAY_FLUID
        );

    // If provided prescribed current only includes the Ohmic current
    } else {

        eqsys->SetOperator(id_E_field, id_j_tot, eqnj, "E = (j_tot-j_re) / sigma");

        // Initialize electric field to dummy value to allow RunawayFluid
    	// to be initialized first...
    	eqsys->SetInitialValue(id_E_field, nullptr);

        // Initial value
        eqsys->initializer->AddRule(
            id_E_field,
            EqsysInitializer::INITRULE_EVAL_EQUATION,
    		nullptr,
    		// Dependencies..
    		id_j_tot,
    		id_j_re,
    		EqsysInitializer::RUNAWAY_FLUID
        );
    }

    // Set boundary condition psi_wall = 0
    ConstructEquation_psi_wall_zero(eqsys,s);
}<|MERGE_RESOLUTION|>--- conflicted
+++ resolved
@@ -112,14 +112,10 @@
     // Minor radius of the wall, defaults to radius of the plasma.
     s->DefineSetting(MODULENAME "/bc/wall_radius", "Minor radius of the inner wall", (real_t) -1);
 
-<<<<<<< HEAD
-    // Inverse wall time, defaults to 0 (infinitely conducting wall,
-=======
 	// Initial wall current
 	s->DefineSetting(MODULENAME "/bc/I_wall_0", "Wall current at the start of the simulation (A)", (real_t)0);
 
     // Inverse wall time, defaults to 0 (infinitely conducting wall, 
->>>>>>> c1e53d26
     // which is equivalent to prescribing V_loop_wall to 0)
     s->DefineSetting(MODULENAME "/bc/inverse_wall_time", "Inverse wall time, representing the conductivity of the first wall", (real_t) 0.0);
     s->DefineSetting(MODULENAME "/bc/R0", "Major radius used to evaluate the external inductance for conductivity of the first wall", (real_t) 0.0);
