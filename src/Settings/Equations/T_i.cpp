#include "DREAM/Equations/Fluid/IonSpeciesIdentityTerm.hpp"
#include "DREAM/Equations/Fluid/IonSpeciesTransientTerm.hpp"
#include "DREAM/Equations/Fluid/MaxwellianCollisionalEnergyTransferTerm.hpp"
#include "DREAM/Settings/SimulationGenerator.hpp"
#include "FVM/Equation/Operator.hpp"
#include "DREAM/Equations/Fluid/NBIIonTerm.hpp"
#include "DREAM/NBIHandler.hpp"

/**
 * Implementation of equations governing the evolution of the
 * ion heat W_i = 1.5 * N_i * T_i, which satisfy
 *   dW_i/dt = Q_ie + sum_j Q_ij
 * with the collisional energy transfer Q_ij summed over all ion species j
 * and the exchange Q_ie with electrons. This ion heat is not
 * charge-state resolved, so that each species only has one temperature.
 */

using namespace DREAM;
using namespace std;


#define MODULENAME "eqsys/n_i"


void SimulationGenerator::ConstructEquation_T_i(EquationSystem *eqsys, Settings *s){
    /**
     * if the electron heat W_cold is evolved self-consistently,
     * also evolve the ion heat W_i. Otherwise set it to constant.
     */
    enum OptionConstants::uqty_T_cold_eqn TcoldType = (enum OptionConstants::uqty_T_cold_eqn)s->GetInteger("eqsys/T_cold/type");
    if(TcoldType==OptionConstants::UQTY_T_COLD_EQN_PRESCRIBED)
        ConstructEquation_T_i_trivial(eqsys, s);
    else if (TcoldType == OptionConstants::UQTY_T_COLD_SELF_CONSISTENT)
        ConstructEquation_T_i_selfconsistent(eqsys, s);
    else 
        throw SettingsException(
            "T_i: Unrecognized equation type for '%s': %d.",
            OptionConstants::UQTY_T_COLD, TcoldType
        );

    // Initialize heat from ion densities and input ion temperatures
    real_t *Ti_init = LoadDataIonR(MODULENAME, eqsys->GetFluidGrid()->GetRadialGrid(), s, eqsys->GetIonHandler()->GetNZ(), "initialTi");
	len_t id_Ni = eqsys->GetUnknownID(OptionConstants::UQTY_NI_DENS);

	std::function<void(FVM::UnknownQuantityHandler*, real_t*)> initfunc_Ti =
		[Ti_init,id_Ni,eqsys](FVM::UnknownQuantityHandler *u, real_t *Ti) {
		const real_t *Ni_init = u->GetUnknownInitialData(id_Ni);
		for(len_t it=0; it<eqsys->GetIonHandler()->GetNZ()*eqsys->GetFluidGrid()->GetNr(); it++)
			Ti[it] = Ti_init[it] * 1.5*Constants::ec*Ni_init[it];
	};
    //eqsys->SetInitialValue(eqsys->GetUnknownID(OptionConstants::UQTY_WI_ENER), Ti_init);    
	len_t id_Wi = eqsys->GetUnknownID(OptionConstants::UQTY_WI_ENER);
	eqsys->initializer->AddRule(
		id_Wi,
		EqsysInitializer::INITRULE_EVAL_FUNCTION,
		initfunc_Ti,
		id_Ni
	);
}

/**
 * Set a trivial equation W_i = constant for all ion species
 */
void SimulationGenerator::ConstructEquation_T_i_trivial(EquationSystem *eqsys, Settings* /*s*/){
    const len_t id_Wi = eqsys->GetUnknownID(OptionConstants::UQTY_WI_ENER); 
    FVM::Operator *Op = new FVM::Operator(eqsys->GetFluidGrid());
    for(len_t iz=0; iz<eqsys->GetIonHandler()->GetNZ(); iz++)
        Op->AddTerm( 
            new IonSpeciesTransientTerm(eqsys->GetFluidGrid(), iz, id_Wi)
        );
    eqsys->SetOperator(id_Wi, id_Wi, Op, "dW_i/dt = 0");
}


/** 
 * Implements the self-consistent evolution of ion heat W_i for each species
 */
<<<<<<< HEAD
void SimulationGenerator::ConstructEquation_T_i_selfconsistent(EquationSystem *eqsys, Settings* /*s*/){
    const len_t id_Wi    = eqsys->GetUnknownID(OptionConstants::UQTY_WI_ENER); 
=======
void SimulationGenerator::ConstructEquation_T_i_selfconsistent(EquationSystem *eqsys, Settings* s){
    const len_t id_Wi = eqsys->GetUnknownID(OptionConstants::UQTY_WI_ENER); 
>>>>>>> 4d3cd98b
    const len_t id_Wcold = eqsys->GetUnknownID(OptionConstants::UQTY_W_COLD);
	const len_t id_Tcold = eqsys->GetUnknownID(OptionConstants::UQTY_T_COLD);
	const len_t id_ncold = eqsys->GetUnknownID(OptionConstants::UQTY_N_COLD);
	const len_t id_nhot  = eqsys->GetUnknownID(OptionConstants::UQTY_N_HOT);
	len_t id_Thot  = 0;
	len_t id_Whot  = 0;

    FVM::Grid *fluidGrid = eqsys->GetFluidGrid();
    IonHandler *ionHandler = eqsys->GetIonHandler();
    FVM::UnknownQuantityHandler *unknowns = eqsys->GetUnknownHandler();    
    const len_t nZ = ionHandler->GetNZ();

    FVM::Operator *Op_Wij = new FVM::Operator(fluidGrid);
    FVM::Operator *Op_Wie = new FVM::Operator(fluidGrid);
	FVM::Operator *Op_WieHot = nullptr;

	bool hasThot = unknowns->HasUnknown(OptionConstants::UQTY_T_HOT);
	if (hasThot) {
		id_Thot = unknowns->GetUnknownID(OptionConstants::UQTY_T_HOT);
		id_Whot = unknowns->GetUnknownID(OptionConstants::UQTY_W_HOT);
		Op_WieHot = new FVM::Operator(fluidGrid);
	}

    CoulombLogarithm *lnLambda = eqsys->GetREFluid()->GetLnLambda();
<<<<<<< HEAD
	CoulombLogarithm *lnLambdaHot = eqsys->GetREFluid()->GetLnLambdaHot();
=======
    NBIHandler *handler = eqsys->NBI_handler;
>>>>>>> 4d3cd98b
    for(len_t iz=0; iz<nZ; iz++){
        Op_Wij->AddTerm( 
            new IonSpeciesTransientTerm(fluidGrid, iz, id_Wi, -1.0)
        );
        for(len_t jz=0; jz<nZ; jz++){
            if(jz==iz) // the term is trivial =0 for self collisions and can be skipped
                continue;
            Op_Wij->AddTerm(
                new MaxwellianCollisionalEnergyTransferTerm(
                    fluidGrid,
                    iz, true,
                    jz, true,
					id_Tcold, id_Wcold, id_ncold,
                    unknowns, lnLambda, ionHandler)
            );
        }

		// i-e collisions
        Op_Wie->AddTerm(
            new MaxwellianCollisionalEnergyTransferTerm(
				fluidGrid,
				iz, true,
				0, false,
				id_Tcold, id_Wcold, id_ncold,
				unknowns, lnLambda, ionHandler
			)
        );

		// i-e (hot) collisions
		if (hasThot) {
			Op_WieHot->AddTerm(
				new MaxwellianCollisionalEnergyTransferTerm(
					fluidGrid,
					iz, true,
					0, false,
					id_Thot, id_Whot, id_nhot,
					unknowns, lnLambdaHot, ionHandler
				)
			);
		}
    }

    bool includeNBI = false;
    if (s->HasSetting(MODULENAME "/NBI/enabled")) {
        includeNBI = s->GetBool(MODULENAME "/NBI/enabled");
    }
    if (includeNBI){
        for(len_t iz=0; iz<nZ; iz++){
           auto *nbi_i = new NBIIonTerm(handler, fluidGrid, ionHandler, unknowns, iz);
           Op_Wij->AddTerm(nbi_i);
       }
    }

    eqsys->SetOperator(id_Wi, id_Wi, Op_Wij, "dW_i/dt = sum_j Q_ij + Q_ie");
    eqsys->SetOperator(id_Wi, id_Wcold, Op_Wie);
	if (hasThot)
		eqsys->SetOperator(id_Wi, id_Whot, Op_WieHot);
}<|MERGE_RESOLUTION|>--- conflicted
+++ resolved
@@ -75,13 +75,8 @@
 /** 
  * Implements the self-consistent evolution of ion heat W_i for each species
  */
-<<<<<<< HEAD
-void SimulationGenerator::ConstructEquation_T_i_selfconsistent(EquationSystem *eqsys, Settings* /*s*/){
-    const len_t id_Wi    = eqsys->GetUnknownID(OptionConstants::UQTY_WI_ENER); 
-=======
 void SimulationGenerator::ConstructEquation_T_i_selfconsistent(EquationSystem *eqsys, Settings* s){
     const len_t id_Wi = eqsys->GetUnknownID(OptionConstants::UQTY_WI_ENER); 
->>>>>>> 4d3cd98b
     const len_t id_Wcold = eqsys->GetUnknownID(OptionConstants::UQTY_W_COLD);
 	const len_t id_Tcold = eqsys->GetUnknownID(OptionConstants::UQTY_T_COLD);
 	const len_t id_ncold = eqsys->GetUnknownID(OptionConstants::UQTY_N_COLD);
@@ -106,11 +101,9 @@
 	}
 
     CoulombLogarithm *lnLambda = eqsys->GetREFluid()->GetLnLambda();
-<<<<<<< HEAD
 	CoulombLogarithm *lnLambdaHot = eqsys->GetREFluid()->GetLnLambdaHot();
-=======
     NBIHandler *handler = eqsys->NBI_handler;
->>>>>>> 4d3cd98b
+
     for(len_t iz=0; iz<nZ; iz++){
         Op_Wij->AddTerm( 
             new IonSpeciesTransientTerm(fluidGrid, iz, id_Wi, -1.0)
