/**
 * Definition of equations relating to n_re (the radial density
 * of runaway electrons).
 */

#include "DREAM/EquationSystem.hpp"
#include "DREAM/Equations/Fluid/DensityFromBoundaryFluxPXI.hpp"
#include "DREAM/Equations/Fluid/AvalancheGrowthTerm.hpp"
#include "DREAM/Equations/Fluid/DreicerRateTerm.hpp"
#include "DREAM/Equations/Fluid/ComptonRateTerm.hpp"
#include "DREAM/Equations/Kinetic/AvalancheSourceRP.hpp"
#include "DREAM/NotImplementedException.hpp"
#include "DREAM/Settings/SimulationGenerator.hpp"
#include "FVM/Equation/TransientTerm.hpp"
#include "FVM/Equation/ConstantParameter.hpp"
#include "FVM/Equation/BoundaryConditions/PXiExternalKineticKinetic.hpp"
#include "FVM/Equation/BoundaryConditions/PXiExternalLoss.hpp"
#include "FVM/Grid/Grid.hpp"


using namespace DREAM;

#define MODULENAME "eqsys/n_re"


void SimulationGenerator::DefineOptions_n_re(
    Settings *s
) {
    s->DefineSetting(MODULENAME "/avalanche", "Enable/disable secondary (avalanche) generation.", (int_t) OptionConstants::EQTERM_AVALANCHE_MODE_NEGLECT);
    s->DefineSetting(MODULENAME "/pCutAvalanche", "Minimum momentum to which the avalanche source is applied", (real_t) 0.0);
    s->DefineSetting(MODULENAME "/dreicer", "Model to use for Dreicer generation.", (int_t)OptionConstants::EQTERM_DREICER_MODE_NONE);
    s->DefineSetting(MODULENAME "/Eceff", "Model to use for calculation of the effective critical field.", (int_t)OptionConstants::COLLQTY_ECEFF_MODE_CYLINDRICAL);
<<<<<<< HEAD
    s->DefineSetting(MODULENAME "/compton", "Enable/disable compton generation.", (int_t) OptionConstants::EQTERM_COMPTON_MODE_NEGLECT);
=======

    // Prescribed initial profile
    DefineDataR(MODULENAME, s, "init");

>>>>>>> b9d7a416
}

/**
 * Construct the equation for the runaway electron density, 'n_re'.
 * It is given by the particle flux escaping the hot-tail grid, 
 * plus any other runaway sources that are enabled.
 */
void SimulationGenerator::ConstructEquation_n_re(
    EquationSystem *eqsys, Settings *s
) {
    FVM::Grid *fluidGrid = eqsys->GetFluidGrid();
    FVM::Grid *hottailGrid = eqsys->GetHotTailGrid();

    len_t id_n_re  = eqsys->GetUnknownID(OptionConstants::UQTY_N_RE);

    // Add the transient term
    FVM::Operator *Op_nRE = new FVM::Operator(fluidGrid);
    Op_nRE->AddTerm(new FVM::TransientTerm(fluidGrid, id_n_re));


    // Add avalanche growth rate: 
    //  - fluid mode, use analytical growth rate formula,
    //  - kinetic mode, add those knockons which are created for p>pMax 
    OptionConstants::eqterm_avalanche_mode ava_mode = (enum OptionConstants::eqterm_avalanche_mode)s->GetInteger(MODULENAME "/avalanche");
    if (ava_mode == OptionConstants::EQTERM_AVALANCHE_MODE_FLUID)
        Op_nRE->AddTerm(new AvalancheGrowthTerm(fluidGrid, eqsys->GetUnknownHandler(), eqsys->GetREFluid(),-1.0) );
    else if ( (ava_mode == OptionConstants::EQTERM_AVALANCHE_MODE_KINETIC) && hottailGrid ){
        // XXX: assume same momentum grid at all radii
        real_t pMax = hottailGrid->GetMomentumGrid(0)->GetP1_f(hottailGrid->GetNp1(0));
        Op_nRE->AddTerm(new AvalancheSourceRP(fluidGrid, eqsys->GetUnknownHandler(),pMax, -1.0, AvalancheSourceRP::RP_SOURCE_MODE_FLUID) );
    }

    // Add Dreicer runaway rate
    enum OptionConstants::eqterm_dreicer_mode dm = 
        (enum OptionConstants::eqterm_dreicer_mode)s->GetInteger(MODULENAME "/dreicer");
    switch (dm) {
        case OptionConstants::EQTERM_DREICER_MODE_CONNOR_HASTIE_NOCORR:
            Op_nRE->AddTerm(new DreicerRateTerm(
                fluidGrid, eqsys->GetUnknownHandler(), eqsys->GetREFluid(),
                eqsys->GetIonHandler(), DreicerRateTerm::CONNOR_HASTIE_NOCORR, -1.0
            ));
            break;

        case OptionConstants::EQTERM_DREICER_MODE_CONNOR_HASTIE:
            Op_nRE->AddTerm(new DreicerRateTerm(
                fluidGrid, eqsys->GetUnknownHandler(), eqsys->GetREFluid(),
                eqsys->GetIonHandler(), DreicerRateTerm::CONNOR_HASTIE, -1.0
            ));
            break;

        case OptionConstants::EQTERM_DREICER_MODE_NEURAL_NETWORK:
            Op_nRE->AddTerm(new DreicerRateTerm(
                fluidGrid, eqsys->GetUnknownHandler(), eqsys->GetREFluid(),
                eqsys->GetIonHandler(), DreicerRateTerm::NEURAL_NETWORK, -1.0
            ));
            break;

        default: break;     // Don't add Dreicer runaways
    }

    // Add compton source
    OptionConstants::eqterm_compton_mode compton_mode = (enum OptionConstants::eqterm_compton_mode)s->GetInteger(MODULENAME "/compton");
    if (compton_mode == OptionConstants::EQTERM_COMPTON_MODE_ITER_DMS)
        Op_nRE->AddTerm(new ComptonRateTerm(fluidGrid, eqsys->GetUnknownHandler(), eqsys->GetREFluid(),-1.0) );


    eqsys->SetOperator(id_n_re, id_n_re, Op_nRE);

    // Add flux from hot tail grid
    if (hottailGrid) {
        FVM::Operator *Op_nRE_fHot = new FVM::Operator(fluidGrid);
        len_t id_f_hot = eqsys->GetUnknownID(OptionConstants::UQTY_F_HOT);

		// BOUNDARY CONDITION
        if (eqsys->GetHotTailGridType() != OptionConstants::MOMENTUMGRID_TYPE_PXI)
            throw NotImplementedException(
                "Currently, the 'DensityFromBoundaryFlux' term only supports "
                "p/xi momentum grids. Hence, you should use a p/xi grid for the "
                "hot-tail distribution function."
            );

		// NOTE We assume that the flux appearing in the equation for 'f_hot'
		// only appears in the (f_hot, f_hot) part of the equation, i.e. in
		// the diagonal block.
		const FVM::Operator *Op = eqsys->GetEquation(id_f_hot)->GetEquation(id_f_hot);

		if (eqsys->HasRunawayGrid()) {
			len_t id_f_re = eqsys->GetUnknownID(OptionConstants::UQTY_F_RE);
			// Influx from hot-tail grid (with runaway grid at higher p)
			Op_nRE_fHot->AddBoundaryCondition(new FVM::BC::PXiExternalKineticKinetic(
				fluidGrid, eqsys->GetHotTailGrid(), eqsys->GetRunawayGrid(),
				Op, id_f_hot, id_f_re, FVM::BC::PXiExternalKineticKinetic::TYPE_DENSITY
			));
		} else {
			// Influx from hot-tail grid (with "nothing" at higher p)
			enum FVM::BC::PXiExternalLoss::bc_type bc =
				(enum FVM::BC::PXiExternalLoss::bc_type)s->GetInteger("eqsys/f_hot/boundarycondition");
			Op_nRE_fHot->AddBoundaryCondition(new FVM::BC::PXiExternalLoss(
				fluidGrid, Op, id_f_hot, id_n_re, hottailGrid,
				FVM::BC::PXiExternalLoss::BOUNDARY_FLUID, bc
			));
		}

        eqsys->SetOperator(id_n_re, id_f_hot, Op_nRE_fHot, "n_re = [flux from f_hot] + n_re*Gamma_ava");
    } else {
        /*FVM::Operator *Op_nRE = new FVM::Operator(fluidGrid);
        Op_nRE->AddTerm(new FVM::ConstantParameter(fluidGrid, 0));
        eqsys->SetOperator(id_n_re,id_n_re,Op_nRE, "zero");
        eqsys->initializer->AddRule(
            id_n_re,
            EqsysInitializer::INITRULE_EVAL_EQUATION
        );*/
    }


    /**
     * Load initial runaway electron density profile.
     * If the input profile is not explicitly set, then 'SetInitialValue()' is
     * called with a null-pointer which results in n_re=0 at t=0
     */
    real_t *n_re_init = LoadDataR(MODULENAME, fluidGrid->GetRadialGrid(), s, "init");
    eqsys->SetInitialValue(id_n_re, n_re_init);
    delete [] n_re_init;
}
<|MERGE_RESOLUTION|>--- conflicted
+++ resolved
@@ -30,14 +30,10 @@
     s->DefineSetting(MODULENAME "/pCutAvalanche", "Minimum momentum to which the avalanche source is applied", (real_t) 0.0);
     s->DefineSetting(MODULENAME "/dreicer", "Model to use for Dreicer generation.", (int_t)OptionConstants::EQTERM_DREICER_MODE_NONE);
     s->DefineSetting(MODULENAME "/Eceff", "Model to use for calculation of the effective critical field.", (int_t)OptionConstants::COLLQTY_ECEFF_MODE_CYLINDRICAL);
-<<<<<<< HEAD
     s->DefineSetting(MODULENAME "/compton", "Enable/disable compton generation.", (int_t) OptionConstants::EQTERM_COMPTON_MODE_NEGLECT);
-=======
-
     // Prescribed initial profile
     DefineDataR(MODULENAME, s, "init");
 
->>>>>>> b9d7a416
 }
 
 /**
@@ -62,6 +58,7 @@
     //  - fluid mode, use analytical growth rate formula,
     //  - kinetic mode, add those knockons which are created for p>pMax 
     OptionConstants::eqterm_avalanche_mode ava_mode = (enum OptionConstants::eqterm_avalanche_mode)s->GetInteger(MODULENAME "/avalanche");
+    // Add avalanche growth rate
     if (ava_mode == OptionConstants::EQTERM_AVALANCHE_MODE_FLUID)
         Op_nRE->AddTerm(new AvalancheGrowthTerm(fluidGrid, eqsys->GetUnknownHandler(), eqsys->GetREFluid(),-1.0) );
     else if ( (ava_mode == OptionConstants::EQTERM_AVALANCHE_MODE_KINETIC) && hottailGrid ){
@@ -69,6 +66,12 @@
         real_t pMax = hottailGrid->GetMomentumGrid(0)->GetP1_f(hottailGrid->GetNp1(0));
         Op_nRE->AddTerm(new AvalancheSourceRP(fluidGrid, eqsys->GetUnknownHandler(),pMax, -1.0, AvalancheSourceRP::RP_SOURCE_MODE_FLUID) );
     }
+/*
+AvalancheSourceRP::AvalancheSourceRP(
+    FVM::Grid *kineticGrid, FVM::UnknownQuantityHandler *u,
+    real_t pCutoff, real_t pMin, RPSourceMode sm
+)
+*/
 
     // Add Dreicer runaway rate
     enum OptionConstants::eqterm_dreicer_mode dm = 
