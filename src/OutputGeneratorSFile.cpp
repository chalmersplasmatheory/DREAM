/**
 * OutputGenerator implementation for saving output using an
 * SFile object.
 */

#include <string>
#include <DREAM/IO.hpp>
#include "DREAM/OutputGeneratorSFile.hpp"
#include "DREAM/Settings/Settings.hpp"
#include "DREAM/Settings/SFile.hpp"


using namespace DREAM;
using namespace std;

/**
 * Constructor.
 */
OutputGeneratorSFile::OutputGeneratorSFile(
	EquationSystem *eqsys, const std::string& filename,
    bool savesettings
) : OutputGenerator(eqsys, savesettings), filename(filename) {}

OutputGeneratorSFile::OutputGeneratorSFile(
	EquationSystem *eqsys, SFile *sf,
    bool savesettings
) : OutputGenerator(eqsys, savesettings), sf(sf) {}

/**
 * Destructor.
 */
OutputGeneratorSFile::~OutputGeneratorSFile() {}


/**
 * Save all quantities.
 */
void OutputGeneratorSFile::Save(bool current) {
    bool close = false;
    if (this->sf == nullptr) {
        this->sf = SFile::Create(this->filename, SFILE_MODE_WRITE);
        close = true;
    }

    this->OutputGenerator::Save(current);

    if (close) {
        this->sf->Close();
        delete this->sf;

		IO::PrintInfo("Saved output file to '%s'.", this->filename.c_str());
    }
}


/**
 * Save grid data.
 *
 * name:    Name of section under which the grid data should be saved.
 * current: If true, saves only data for the current iteration/time step.
 */
void OutputGeneratorSFile::SaveGrids(const std::string& name, bool current) {
    this->sf->CreateStruct(name);

    string group;
    if (name.back() == '/')
        group = name;
    else
        group = name + "/";

    // Time grid
    const real_t *t = this->eqsys->GetTimes().data();
    if (current)
        this->sf->WriteList(group + "t", t+(this->eqsys->GetTimes().size()-1), 1);
    else
        this->sf->WriteList(group + "t", t, this->eqsys->GetTimes().size());

    FVM::RadialGrid *rgrid = this->fluidGrid->GetRadialGrid();

    // Radial grid
    const len_t nr = this->fluidGrid->GetNr();
    const real_t *r   = rgrid->GetR();
    const real_t *r_f = rgrid->GetR_f();
    const real_t *dr  = rgrid->GetDr();
    this->sf->WriteList(group + "r", r, nr);
    this->sf->WriteList(group + "r_f", r_f, nr+1);
    this->sf->WriteList(group + "dr", dr, nr);

    // Volume elements
    const real_t *VpVol = this->fluidGrid->GetVpVol();
    this->sf->WriteList(group + "VpVol", VpVol, nr);

    // Plasma size
    const real_t R0 = rgrid->GetR0();
    this->sf->WriteScalar(group + "R0", R0);
    const real_t a = rgrid->GetMinorRadius();
    this->sf->WriteScalar(group + "a", a);
    

    this->sf->CreateStruct(group + "geometry");
    string geom = group + "geometry/";
    // Geometric quantities
    const real_t *effectivePassingFraction = rgrid->GetEffPassFrac();
    this->sf->WriteList(geom + "effectivePassingFraction", effectivePassingFraction, nr);
    const real_t *xi0TrappedBoundary = rgrid->GetXi0TrappedBoundary();
    this->sf->WriteList(geom + "xi0TrappedBoundary", xi0TrappedBoundary, nr);
    const real_t *toroidalFlux = rgrid->GetToroidalFlux();
    this->sf->WriteList(geom + "toroidalFlux", toroidalFlux, nr);
    const real_t *BTorGOverR0 = rgrid->GetBTorG();
    this->sf->WriteList(geom + "GR0", BTorGOverR0, nr);
    const real_t *Bmin = rgrid->GetBmin();
    this->sf->WriteList(geom + "Bmin", Bmin, nr);
    const real_t *Bmax = rgrid->GetBmax();
    this->sf->WriteList(geom + "Bmax", Bmax, nr);
    const real_t *FSA_B2 = rgrid->GetFSA_B2();
    this->sf->WriteList(geom + "FSA_BOverBmin2", FSA_B2, nr);
    const real_t *FSA_B = rgrid->GetFSA_B();
    this->sf->WriteList(geom + "FSA_BOverBmin", FSA_B, nr);
    const real_t *FSA_1OverR2 = rgrid->GetFSA_1OverR2();
    this->sf->WriteList(geom + "FSA_R02OverR2", FSA_1OverR2, nr);
    const real_t *FSA_NablaR2OverR2 = rgrid->GetFSA_NablaR2OverR2();
    this->sf->WriteList(geom + "FSA_NablaR2_R02OverR2", FSA_NablaR2OverR2, nr);

	// Equilibrium data
	this->sf->CreateStruct(group + "eq");
	SaveEquilibrium(this->sf, group + "eq/");

    // Hot-tail grid
    if (this->hottailGrid != nullptr) {
        this->sf->CreateStruct(group + "hottail");
        SaveMomentumGrid(this->sf, group + "hottail/", this->hottailGrid, this->eqsys->GetHotTailGridType());
    }

    // Runaway grid
    if (this->runawayGrid != nullptr) {
        this->sf->CreateStruct(group + "runaway");
        SaveMomentumGrid(this->sf, group + "runaway/", this->runawayGrid, this->eqsys->GetRunawayGridType());
    }
}

/**
 * Save equilibrium data to the output.
 *
 * sf:    SFile object to write data to.
 * group: Full path to the equilibrium in the output.
 */
void OutputGeneratorSFile::SaveEquilibrium(
	SFile *sf, const string& group
) {
	FVM::RadialGrid *rg = this->fluidGrid->GetRadialGrid();

	sf->WriteScalar(group + "R0", rg->GetR0());
	sf->WriteScalar(group + "Z0", rg->GetZ0());

	// Flux surface coordinates
	len_t npsi = rg->GetNPsi();
	len_t ntheta = rg->GetNTheta();

<<<<<<< HEAD
	const real_t *R = rg->GetFluxSurfaceROverR0();
	const real_t *R_f = rg->GetFluxSurfaceROverR0_f();
	const real_t *Z = rg->GetFluxSurfaceZ();
	const real_t *Z_f = rg->GetFluxSurfaceZ_f();
=======
	const real_t *R = rg->GetFluxSurfaceRMinusR0();
	const real_t *R_f = rg->GetFluxSurfaceRMinusR0_f();
	const real_t *Z = rg->GetFluxSurfaceZMinusZ0();
	const real_t *Z_f = rg->GetFluxSurfaceZMinusZ0_f();
>>>>>>> 59ee2a48
	const real_t *theta = rg->GetPoloidalAngle();

	sfilesize_t dims[2] = {ntheta, npsi};
	sfilesize_t dims_f[2] = {ntheta, npsi+1};
<<<<<<< HEAD
	sf->WriteMultiArray(group + "ROverR0", R, 2, dims);
	sf->WriteMultiArray(group + "ROverR0_f", R_f, 2, dims_f);
	sf->WriteMultiArray(group + "Z", Z, 2, dims);
	sf->WriteMultiArray(group + "Z_f", Z_f, 2, dims_f);
=======
	sf->WriteMultiArray(group + "RMinusR0", R, 2, dims);
	sf->WriteMultiArray(group + "RMinusR0_f", R_f, 2, dims_f);
	sf->WriteMultiArray(group + "ZMinusZ0", Z, 2, dims);
	sf->WriteMultiArray(group + "ZMinusZ0_f", Z_f, 2, dims_f);
>>>>>>> 59ee2a48
	sf->WriteList(group + "theta", theta, ntheta);

	delete [] theta;
	delete [] Z_f;
	delete [] Z;
	delete [] R_f;
	delete [] R;
}

/**
 * XXX Here we assume that all momentum grids are the same
 * Save a momentum grid to the given SFile object.
 *
 * sf:       SFile object to write grids to.
 * gridname: Full path to grid data in output file.
 * g:        Grid to save.
 */
void OutputGeneratorSFile::SaveMomentumGrid(
    SFile *sf, const string& gridname, FVM::Grid *g,
    enum OptionConstants::momentumgrid_type tp
) {
    const real_t *p1   = g->GetMomentumGrid(0)->GetP1();
    const real_t *p2   = g->GetMomentumGrid(0)->GetP2();
    const real_t *p1_f = g->GetMomentumGrid(0)->GetP1_f();
    const real_t *p2_f = g->GetMomentumGrid(0)->GetP2_f();
    const real_t *dp1  = g->GetMomentumGrid(0)->GetDp1();
    const real_t *dp2  = g->GetMomentumGrid(0)->GetDp2();
    const len_t np1    = g->GetMomentumGrid(0)->GetNp1();
    const len_t np2    = g->GetMomentumGrid(0)->GetNp2();
    const len_t nr     = g->GetRadialGrid()->GetNr();

    // Write grid type
    sf->WriteInt32List(gridname + "type", (int32_t*)&tp, 1);

    // Grid coordinates
    sf->WriteList(gridname + "p1", p1, np1);
    sf->WriteList(gridname + "p2", p2, np2);

    // Flux grid coordinates
    sf->WriteList(gridname + "p1_f", p1_f, np1+1);
    sf->WriteList(gridname + "p2_f", p2_f, np2+1);

    // Grid cell sizes
    sf->WriteList(gridname + "dp1", dp1, np1);
    sf->WriteList(gridname + "dp2", dp2, np2);

    // Grid volumes
    sfilesize_t dims[3] = {nr, np2, np1};
    sfilesize_t dims_f2[3] = {nr, np2+1, np1};
    const real_t *const* Vp = g->GetVp();
    const real_t *const* Vp_f2 = g->GetVp_f2();
    WriteCopyMultiArray(sf, gridname + "Vprime", Vp, 3, dims);
    WriteCopyMultiArray(sf, gridname + "Vprime_f2", Vp_f2, 3, dims_f2);
}

/**
 * Save ion meta data.
 */
void OutputGeneratorSFile::SaveIonMetaData(const std::string& name) {
    this->sf->CreateStruct(name);

    string group;
    if (name.back() == '/')
        group = name;
    else
        group = name + "/";

    // Get list of charges
    const len_t nZ = this->ions->GetNZ();
    const len_t *Z = this->ions->GetZs();
    sf->WriteList(group + "Z", Z, nZ);

    // Construct name vector
    const vector<string> namelist = this->ions->GetNameList();

    string names = "";
    for (auto it = namelist.begin(); it != namelist.end(); it++)
        names += *it + ";";

    sf->WriteString(group + "names", names);
}

/**
 * Save other quantities.
 */
void OutputGeneratorSFile::SaveOtherQuantities(const std::string& name) {
    this->sf->CreateStruct(name);
	this->oqty->SaveSFile(sf, name);
}

/**
 * Save settings used for this simulation
 */
void OutputGeneratorSFile::SaveSettings(const std::string& name) {
    this->sf->CreateStruct(name);
    SettingsSFile::SaveSettings(this->eqsys->GetSettings(), this->sf, name);
}

/**
 * Save data from the solver.
 */
void OutputGeneratorSFile::SaveSolverData(const std::string& name) {
    this->eqsys->SaveSolverData(this->sf, name);
}

/**
 * Save timing information.
 */
void OutputGeneratorSFile::SaveTimings(const std::string& name) {
    this->eqsys->SaveTimings(this->sf, name);
}

/**
 * Save unknown quantities.
 *
 * name:    Name of section under which the unknown data should be saved.
 * current: If true, saves only data for the current iteration/time step.
 */
void OutputGeneratorSFile::SaveUnknowns(const std::string& name, bool current) {
    this->sf->CreateStruct(name);

    if (current)
        this->unknowns->SaveSFileCurrent(this->sf, name, false);
    else
        this->unknowns->SaveSFile(this->sf, name, false);
}

/**
 * Save the given array to the specified SFile with the
 * given name. The array is copied before writing so that
 * 'v' need not be stored contiguously in memory.
 *
 * sf:   SFile object to write array to.
 * name: Name of variable in file.
 * v:    2D array data to write.
 * m:    Length of first dimension of 'v'.
 * n:    Length of second dimension of 'v'.
 */
void OutputGeneratorSFile::WriteCopyArray(
    SFile *sf, const string& name, const real_t *const* v,
    const len_t m, const len_t n
) {
    // First, copy array to make it contiguous
    real_t **t = new real_t*[m];
    t[0] = new real_t[m*n];

    for (len_t i = 1; i < m; i++)
        t[i] = t[i-1] + n;

    for (len_t i = 0; i < m; i++)
        for (len_t j = 0; j < n; j++)
            t[i][j] = v[i][j];

    sf->WriteArray(name, t, m, n);
    
    delete [] t[0];
    delete [] t;
}

/**
 * Save the given multi-dimensional array to the specified
 * SFile with the given name. The array is copied before
 * writing so that the first dimension of 'v' need not be
 * stored contiguously in memory.
 *
 * sf:   SFile object to write array to.
 * name: Name of variable in file.
 * v:    Multi-dimensional array data to write.
 * m:    Length of first dimension of 'v'.
 * n:    Length of second dimension of 'v'.
 */
void OutputGeneratorSFile::WriteCopyMultiArray(
    SFile *sf, const string& name, const real_t *const* v,
    const sfilesize_t ndim, const sfilesize_t dims[]
) {
    if (ndim < 2)
        throw OutputGeneratorException("Saving '%s': Invalid number of dimensions of multi-dimensional array. Unless this is a bug, 'SFile::WriteList()' should be used instead.", name.c_str());

    // Calculate total number of elements in array
    len_t totSize = 1;
    for (len_t i = 0; i < ndim; i++)
        totSize *= dims[i];

    // Total size of all but the first dimension
    // (e.g. of the momentum grid at each radius)
    len_t otherSize = totSize / dims[0];

    // Copy array to make it contiguous
    real_t *t = new real_t[totSize];

    for (len_t i = 0; i < dims[0]; i++)
        for (len_t j = 0; j < otherSize; j++)
            t[i*otherSize + j] = v[i][j];

    sf->WriteMultiArray(name, t, ndim, dims);
    
    delete [] t;
}
<|MERGE_RESOLUTION|>--- conflicted
+++ resolved
@@ -156,32 +156,18 @@
 	len_t npsi = rg->GetNPsi();
 	len_t ntheta = rg->GetNTheta();
 
-<<<<<<< HEAD
-	const real_t *R = rg->GetFluxSurfaceROverR0();
-	const real_t *R_f = rg->GetFluxSurfaceROverR0_f();
-	const real_t *Z = rg->GetFluxSurfaceZ();
-	const real_t *Z_f = rg->GetFluxSurfaceZ_f();
-=======
 	const real_t *R = rg->GetFluxSurfaceRMinusR0();
 	const real_t *R_f = rg->GetFluxSurfaceRMinusR0_f();
 	const real_t *Z = rg->GetFluxSurfaceZMinusZ0();
 	const real_t *Z_f = rg->GetFluxSurfaceZMinusZ0_f();
->>>>>>> 59ee2a48
 	const real_t *theta = rg->GetPoloidalAngle();
 
 	sfilesize_t dims[2] = {ntheta, npsi};
 	sfilesize_t dims_f[2] = {ntheta, npsi+1};
-<<<<<<< HEAD
-	sf->WriteMultiArray(group + "ROverR0", R, 2, dims);
-	sf->WriteMultiArray(group + "ROverR0_f", R_f, 2, dims_f);
-	sf->WriteMultiArray(group + "Z", Z, 2, dims);
-	sf->WriteMultiArray(group + "Z_f", Z_f, 2, dims_f);
-=======
 	sf->WriteMultiArray(group + "RMinusR0", R, 2, dims);
 	sf->WriteMultiArray(group + "RMinusR0_f", R_f, 2, dims_f);
 	sf->WriteMultiArray(group + "ZMinusZ0", Z, 2, dims);
 	sf->WriteMultiArray(group + "ZMinusZ0_f", Z_f, 2, dims_f);
->>>>>>> 59ee2a48
 	sf->WriteList(group + "theta", theta, ntheta);
 
 	delete [] theta;
