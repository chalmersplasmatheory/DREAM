--- conflicted
+++ resolved
@@ -54,14 +54,11 @@
         real_t lnRecAMJUEL=0;
         real_t derivFactor=0;
         
-<<<<<<< HEAD
-=======
-        if(n>1e22)
-          n=1e22;
-        else if(n<1e14)
-          n=1e14;
-        
->>>>>>> f487d0be
+        if(n>1e22)
+          n=1e22;
+        else if(n<1e14)
+          n=1e14;
+        
         
         real_t lnT=log(T);
         real_t lnn=log(n/1e14);
@@ -207,14 +204,11 @@
         real_t lnRecRadAMJUEL=0;
         real_t derivFactor=0;
         
-<<<<<<< HEAD
-=======
-        if(n>1e22)
-          n=1e22;
-        else if(n<1e14)
-          n=1e14;
-        
->>>>>>> f487d0be
+        if(n>1e22)
+          n=1e22;
+        else if(n<1e14)
+          n=1e14;
+        
         
         real_t lnT=log(T);
         real_t lnn=log(n/1e14);
@@ -359,14 +353,11 @@
         real_t lnIonizAMJUEL=0;
         real_t derivFactor=0;
         
-<<<<<<< HEAD
-=======
-        if(n>1e22)
-          n=1e22;
-        else if(n<1e14)
-          n=1e14;
-        
->>>>>>> f487d0be
+        if(n>1e22)
+          n=1e22;
+        else if(n<1e14)
+          n=1e14;
+        
         
         real_t lnT=log(T);
         real_t lnn=log(n/1e14);
@@ -514,14 +505,11 @@
         real_t lnIonizLossAMJUEL=0;
         real_t derivFactor=0;
         
-<<<<<<< HEAD
-=======
-        if(n>1e22)
-          n=1e22;
-        else if(n<1e14)
-          n=1e14;
-        
->>>>>>> f487d0be
+        if(n>1e22)
+          n=1e22;
+        else if(n<1e14)
+          n=1e14;
+        
         
         real_t lnT=log(T);
         real_t lnn=log(n/1e14);
