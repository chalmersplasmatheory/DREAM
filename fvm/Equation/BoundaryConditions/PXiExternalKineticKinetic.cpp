/**
 * Boundary condition representing momentum-space transport across a boundary
 * between two separate grids. The upper flux boundary of the first grid must
 * be equal to the lower flux boundary of the second grid, but the resolution
 * in \xi may be different.
 *
 * This boundary condition can be applied to either of the momentum space grids.
 *      ________________ ________________
 *  ^  |                x                |
 *  |  |     GRID 1     x     GRID 2     |
 * xi  |________________x________________|
 *     p0            p ---->            pmax
 *
 * (the boundary condition is applied on the boundary marked with the crosses)
 */

#include "FVM/BlockMatrix.hpp"
#include "FVM/Equation/BoundaryConditions/PXiExternalKineticKinetic.hpp"


using namespace DREAM::FVM::BC;


/**
 * Constructor.
 */
PXiExternalKineticKinetic::PXiExternalKineticKinetic(
    DREAM::FVM::Grid *grid, DREAM::FVM::Grid *lowerGrid, DREAM::FVM::Grid *upperGrid,
    const DREAM::FVM::Operator *eqn, const len_t id_f_low, const len_t id_f_upp,
    enum condition_type ctype
) : BoundaryCondition(grid), lowerGrid(lowerGrid), upperGrid(upperGrid),
    equation(eqn), id_f_low(id_f_low), id_f_upp(id_f_upp), type(ctype) { }

/**
 * Destructor.
 */
PXiExternalKineticKinetic::~PXiExternalKineticKinetic() { }


/**
 * Construct advection/diffusion coefficients to use on the upper grid.
 * These are constructed by averaging the coefficients on the lower grid
 * over the range in \xi covered by each grid cell on the upper grid.
 */
bool PXiExternalKineticKinetic::Rebuild(const real_t, UnknownQuantityHandler *uqh) {
    this->fLow = uqh->GetUnknownData(id_f_low);
    this->fUpp = uqh->GetUnknownData(id_f_upp);
    
    return true;
}

/**
 * Add flux to jacobian block.
 */
void PXiExternalKineticKinetic::AddToJacobianBlock(
    const len_t derivId, const len_t uqtyId, Matrix *jac, const real_t* /*x*/
) {
    if (derivId == uqtyId)
        this->AddToMatrixElements(jac, nullptr);

    // TODO handle derivatives of coefficients
}

/**
 * Add flux to linearized operator matrix.
 * 
 * mat: Matrix to add boundary conditions to.
 * rhs: Right-hand-side vector (not used).
 */
void PXiExternalKineticKinetic::AddToMatrixElements(
    Matrix *mat, real_t*
) {
    // Reset matrix offsets...
    const len_t rowOffset = mat->GetRowOffset();
    const len_t colOffset = mat->GetColOffset();
    mat->SetOffset(rowOffset, 0);

    // Get matrix offsets of f_low and f_upp
    BlockMatrix *bm = static_cast<BlockMatrix*>(mat);
    len_t lowOffset = bm->GetOffsetById(id_f_low);
    len_t uppOffset = bm->GetOffsetById(id_f_upp);

    __SetElements(
        [mat,lowOffset](const len_t I, const len_t J, const real_t V) { mat->SetElement(I, lowOffset+J, V); },
        [mat,uppOffset](const len_t I, const len_t J, const real_t V) { mat->SetElement(I, uppOffset+J, V); }
    );

    // Restore matrix offset
    mat->SetOffset(rowOffset, colOffset);
}

/**
 * Add flux to function vector.
 */
void PXiExternalKineticKinetic::AddToVectorElements(
    real_t *vec, const real_t*
) {
    const real_t *fLow = this->fLow;
    const real_t *fUpp = this->fUpp;

    __SetElements(
        [vec,fLow](const len_t I, const len_t J, const real_t V) { vec[I] += V*fLow[J]; },
        [vec,fUpp](const len_t I, const len_t J, const real_t V) { vec[I] += V*fUpp[J]; }
    );
}

/**
 * Internal routine for setting matrix/vector elements.
 */
void PXiExternalKineticKinetic::__SetElements(
    std::function<void(const len_t, const len_t, const real_t)> fLow,
    std::function<void(const len_t, const len_t, const real_t)> fUpp
) {
    const len_t nr = this->grid->GetNr();
    len_t loffset = 0, uoffset = 0;

    for (len_t ir = 0; ir < nr; ir++) {
        const MomentumGrid *lmg = this->lowerGrid->GetMomentumGrid(ir);
        const MomentumGrid *umg = this->upperGrid->GetMomentumGrid(ir);

        const len_t
            lnp = lmg->GetNp1(), lnxi = lmg->GetNp2(),
            unp = umg->GetNp1(), unxi = umg->GetNp2();

        const real_t
            *lp    = lmg->GetP1(),
            *up    = umg->GetP1(),
            *lxi   = lmg->GetP2(),
            *uxi   = umg->GetP2(),
            *lxi_f = lmg->GetP2_f(),
            *uxi_f = umg->GetP2_f(),
            *ldp   = lmg->GetDp1(),
            *udp   = umg->GetDp1(),
            *ldxi  = lmg->GetDp2(),
            *udxi  = umg->GetDp2();

        const real_t *Ap  = equation->GetAdvectionCoeff1(ir);
        const real_t *Dpp = equation->GetDiffusionCoeff11(ir);
        //const real_t *Dpx = equation->GetDiffusionCoeff12(ir);

        const real_t
            *lVp   = this->lowerGrid->GetVp(ir),
            *lVp_f = this->lowerGrid->GetVp_f1(ir),
            *uVp   = this->upperGrid->GetVp(ir),
            *VpVol = this->grid->GetVpVol();

        // j = xi index on lower grid
        // J = xi index on upper grid
        for (len_t j = 0, Jj = 0; j < lnxi; j++) {

            // Locate correct J (first J such that uxi[J] >= lxi[j])...
            while (uxi[Jj] < lxi[j] && Jj < unxi-1)
                Jj++;

            for (len_t J = 0; J < unxi; J++) {
                real_t dxiBar = std::min(lxi_f[j+1], uxi_f[J+1]) - std::max(lxi_f[j], uxi_f[J]);

                if (dxiBar <= 0)
                    continue;

                // Shortcuts to indices...
                len_t
                    lidx   = j*lnp+lnp-1,
                    lidx_f = j*(lnp+1)+lnp,
                    uidx   = Jj*unp,
                    uidx_m = (Jj-1)*unp,
                    fidx;

                // Set indices for f(r,p,xi) and FVM geometric factor
                // based on which quantity we're building the flux
                // for (for f_hot, f_RE or n_RE)
                real_t Vd;
                if (this->type == TYPE_LOWER) {
                    if(!lVp[lidx])
                        continue;
                    fidx = loffset + lidx;
                    Vd   = lVp_f[lidx_f] / (lVp[lidx] * ldp[lnp-1]);
                } else if (this->type == TYPE_UPPER) {
<<<<<<< HEAD
                    len_t J_tmp = J;
                    // if negative pitch trapped runaway, find the
                    // cell containing -uxi to which we add the flux instead
                    if(upperGrid->IsNegativePitchTrappedIgnorableCell(ir,J))
                        while(uxi_f[J_tmp+1]<-uxi[J] && J_tmp<unxi)
                            J_tmp++;

                    fidx = uoffset + J_tmp*unp;
                    real_t fac = dxiBar / udxi[J_tmp];
                    Vd   = -fac*lVp_f[lidx_f] / (uVp[J_tmp*unp] * udp[0]);
                } else if (this->type == TYPE_DENSITY) {
=======
                    fidx = uoffset + J*unp;
                    Vd   = -uVp_f[J*(unp+1)] / (uVp[J*unp] * udp[0]);
                } else /*if (this->type == TYPE_DENSITY)*/ {
>>>>>>> 383eef92
                    fidx = ir;
                    Vd   = -lVp_f[lidx_f] * ldxi[j] / VpVol[ir];
                }

                // Interpolation coefficients...
                real_t delta1, delta2 = Ap[lidx_f] > 0 ? 1.0 : 0.0;

                if (Jj == 0)
                    delta1 = 1.0;
                else if (uxi[Jj] < lxi[j])
                    delta1 = 0.0;
                else
                    delta1 = (lxi[j]-uxi[Jj-1]) / (uxi[Jj]-uxi[Jj-1]);

                //////////////////////
                // Advection
                fLow(fidx, loffset+lidx, delta2*Ap[lidx_f]*Vd);

                if (delta1 != 0)
                    fUpp(fidx, uoffset+uidx, (1-delta2)*delta1*Ap[lidx_f]*Vd);
                if (delta1 != 1)
                    fUpp(fidx, uoffset+uidx_m, (1-delta2)*(1-delta1)*Ap[lidx_f]*Vd);

                //////////////////////
                // P-P diffusion
                real_t dp = up[0]-lp[lnp-1];
                fLow(fidx, loffset+lidx, Dpp[lidx_f]*Vd/dp);

                if (delta1 != 0)
                    fUpp(fidx, uoffset+uidx, -delta1*Dpp[lidx_f]*Vd/dp);
                if (delta1 != 1)
                    fUpp(fidx, uoffset+uidx_m, -(1-delta1)*Dpp[lidx_f]*Vd/dp);

                //////////////////////
                // P-XI diffusion (TODO)

                if (this->type == TYPE_LOWER || this->type == TYPE_DENSITY)
                    break;
            }
        }

        loffset += lnp*lnxi;
        uoffset += unp*unxi;
    }
}<|MERGE_RESOLUTION|>--- conflicted
+++ resolved
@@ -176,7 +176,6 @@
                     fidx = loffset + lidx;
                     Vd   = lVp_f[lidx_f] / (lVp[lidx] * ldp[lnp-1]);
                 } else if (this->type == TYPE_UPPER) {
-<<<<<<< HEAD
                     len_t J_tmp = J;
                     // if negative pitch trapped runaway, find the
                     // cell containing -uxi to which we add the flux instead
@@ -187,12 +186,7 @@
                     fidx = uoffset + J_tmp*unp;
                     real_t fac = dxiBar / udxi[J_tmp];
                     Vd   = -fac*lVp_f[lidx_f] / (uVp[J_tmp*unp] * udp[0]);
-                } else if (this->type == TYPE_DENSITY) {
-=======
-                    fidx = uoffset + J*unp;
-                    Vd   = -uVp_f[J*(unp+1)] / (uVp[J*unp] * udp[0]);
                 } else /*if (this->type == TYPE_DENSITY)*/ {
->>>>>>> 383eef92
                     fidx = ir;
                     Vd   = -lVp_f[lidx_f] * ldxi[j] / VpVol[ir];
                 }
