--- conflicted
+++ resolved
@@ -17,8 +17,6 @@
 #include <gsl/gsl_roots.h>
 #include <gsl/gsl_errno.h>
 
-#include <iostream>
-
 using namespace std;
 using namespace DREAM::FVM;
 
@@ -88,7 +86,7 @@
  */
 void BounceAverager::InitializeQuadrature(FluxSurfaceAverager::quadrature_method q_method){
     const gsl_integration_fixed_type *quadratureRule;
-    std::function<real_t(real_t,real_t,real_t)> QuadFunc;
+    function<real_t(real_t,real_t,real_t)> QuadFunc;
     switch(q_method){
         // Legendre quadrature is often best for smooth finite functions on a finite interval
         case FluxSurfaceAverager::QUAD_FIXED_LEGENDRE:
@@ -186,20 +184,16 @@
      * TODO: This assumes that a PXi grid is used. It is probably harmless to create
      *  it if using ppar-pperp grid, in which case this quantity would never be used (?).       
      */
-    std::function<real_t(real_t,real_t,real_t,real_t)> unityFunc =  [](real_t,real_t,real_t,real_t){return 1;};
+    function<real_t(real_t,real_t,real_t,real_t)> unityFunc =  [](real_t,real_t,real_t,real_t){return 1;};
     int_t unityList[5] = {0,0,0,0,1};
     real_t **VpOverP2AtZero = new real_t*[nr];
     for(len_t ir=0; ir<nr; ir++){
         VpOverP2AtZero[ir] = new real_t[np2[ir]];
         for(len_t j=0; j<np2[ir];j++)
-<<<<<<< HEAD
-            VpOverP2AtZero[ir][j] = grid->GetRadialGrid()->EvaluatePXiBounceIntegralAtP(ir,  0,  grid->GetMomentumGrid(ir)->GetP2(j),  FLUXGRIDTYPE_P1, unityFunc, unityList);
-=======
             VpOverP2AtZero[ir][j] = grid->GetRadialGrid()->EvaluatePXiBounceIntegralAtP(
-                ir,  0,  grid->GetMomentumGrid(ir)->GetP2(j),  FLUXGRIDTYPE_P1, 
-                [](real_t,real_t,real_t,real_t){return 1;}
+                ir,  0,  grid->GetMomentumGrid(ir)->GetP2(j),  
+                FLUXGRIDTYPE_P1, unityFunc, unityList
             );
->>>>>>> 622a805b
     }
     grid->SetVp(Vp,Vp_fr,Vp_f1,Vp_f2,VpOverP2AtZero);
 }
@@ -248,7 +242,7 @@
  * Evaluates the bounce average {F} of a function 
  *      F = F(xi/xi0, B/Bmin, R/R0, |nabla r|^2) on grid point (ir,i,j).
  */ 
-real_t BounceAverager::CalculateBounceAverage(len_t ir, len_t i, len_t j, fluxGridType fluxGridType, std::function<real_t(real_t,real_t,real_t,real_t)> F, int_t *F_list){
+real_t BounceAverager::CalculateBounceAverage(len_t ir, len_t i, len_t j, fluxGridType fluxGridType, function<real_t(real_t,real_t,real_t,real_t)> F, int_t *F_list){
     real_t Vp = GetVp(ir,i,j,fluxGridType);    
 
     /**
@@ -271,7 +265,7 @@
  * Is used with adaptive quadrature.
  */
 struct BounceIntegralParams {
-    real_t xi0; std::function<real_t(real_t,real_t,real_t,real_t)> Function; int_t *F_list; len_t ir; len_t i; len_t j;
+    real_t xi0; function<real_t(real_t,real_t,real_t,real_t)> Function; int_t *F_list; len_t ir; len_t i; len_t j;
     real_t theta_b1; real_t theta_b2; real_t Bmin; fluxGridType fgType; BounceAverager *bAvg; FluxSurfaceAverager *FSA; bool integrateQAWS;
 };
 real_t BounceAverager::BounceIntegralFunction(real_t theta, void *p){
@@ -327,7 +321,7 @@
  * Bounce averages for further details.
  */
 const real_t NEAR_TRAPPED_BOUNDARY_THRESHOLD = 0.01; // distance in xi from trapped boundary within which we should carefully integrate fluxes
-real_t BounceAverager::EvaluateBounceIntegral(len_t ir, len_t i, len_t j, fluxGridType fluxGridType, std::function<real_t(real_t,real_t,real_t,real_t)> F, int_t *Flist){
+real_t BounceAverager::EvaluateBounceIntegral(len_t ir, len_t i, len_t j, fluxGridType fluxGridType, function<real_t(real_t,real_t,real_t,real_t)> F, int_t *Flist){
 
     real_t xi0 = GetXi0(ir,i,j,fluxGridType);
     bool isTrapped = BounceSurfaceQuantity::IsTrapped(ir,i,j,fluxGridType,grid);
@@ -356,7 +350,7 @@
         // Treat singular xi0=0 case in inhomogeneous magnetic fields.
         // (unless the cell contains the trapping region, in which 
         //  case it would have been treated by the previous block)
-        } else if(abs(xi0)<1e-15){
+        } else if(xi_f1>-xiT && xi0<100*realeps){
             // If cell center occurs at xi0=0, take the bounce integrals as 
             // the xi-average over the cell volume under the assumption that
             // the integrand varies linearly from its value at the upper cell face
@@ -369,8 +363,7 @@
         }
     }
     
-<<<<<<< HEAD
-    std::function<real_t(real_t,real_t,real_t,real_t)> F_eff;
+    function<real_t(real_t,real_t,real_t,real_t)> F_eff;
     int_t *Flist_eff = nullptr;
     int_t Flist_copy[5];
     if(Flist != nullptr){
@@ -379,11 +372,6 @@
         Flist_eff = Flist_copy;
     }
 
-=======
-    bool isTrapped = BounceSurfaceQuantity::IsTrapped(ir,i,j,fluxGridType,grid);
-
-    std::function<real_t(real_t,real_t,real_t,real_t)> F_eff;    
->>>>>>> 622a805b
     if (isTrapped){
         // trapped negative-pitch particles do not exist independently; their dynamics are described by the 
         // positive-pitch counterparts (since those are summed over both directions of motion). 
@@ -391,7 +379,6 @@
             return 0;
         // Sum quantity over both directions along the field line for trapped particle
         F_eff = [&](real_t x, real_t  y, real_t z, real_t w){return  (F(x,y,z,w) + F(-x,y,z,w)) ;};
-<<<<<<< HEAD
         // i.e. if odd function in xi, set to zero, otherwise multiply by 2
         if(Flist != nullptr){
             if(Flist[0]%2==1)
@@ -400,9 +387,6 @@
                 Flist_eff[4] *= 2;
         }
     } else        
-=======
-    } else 
->>>>>>> 622a805b
         F_eff = F;
 
     real_t theta_b1 = BounceSurfaceQuantity::Theta_B1(ir,i,j,fluxGridType,grid);
@@ -412,14 +396,17 @@
         
     real_t BounceIntegral = 0;
 
+    bool integrateQAWS = false;
     // If using adaptive-integration setting, perform bounce integral with GSL quadrature
     if( ( (!isTrapped) && (integratePassingAdaptive)) || (isTrapped && integrateTrappedAdaptive) ){
+        if(isTrapped && F_eff(0,1,1,1)!=0)
+            integrateQAWS = true;
         gsl_function GSL_func; 
         BounceIntegralParams params = {xi0, F, Flist_eff, ir, i, j, theta_b1, theta_b2, Bmin, fluxGridType, this, fluxSurfaceAverager, integrateQAWS}; 
         GSL_func.function = &(BounceIntegralFunction);
         GSL_func.params = &params;
         real_t epsabs = 0, epsrel = 1e-6, lim = gsl_adaptive->limit, error;
-        if(isTrapped && F_eff(0,1,1,1)!=0) // use QAWS if integrand is singular
+        if(integrateQAWS) // use QAWS if integrand is singular
             gsl_integration_qaws(&GSL_func, theta_b1, theta_b2, qaws_table,epsabs,epsrel,lim,gsl_adaptive,&BounceIntegral, &error);
         else
             gsl_integration_qag(&GSL_func, theta_b1, theta_b2,epsabs,epsrel,lim, QAG_KEY,gsl_adaptive,&BounceIntegral, &error);
@@ -476,7 +463,7 @@
     hasTrapped += SetIsTrapped(isTrapped_f1, theta_b1_f1, theta_b2_f1, FLUXGRIDTYPE_P1);
     hasTrapped += SetIsTrapped(isTrapped_f2, theta_b1_f2, theta_b2_f2, FLUXGRIDTYPE_P2);
 
-    grid->SetBounceParameters(
+    grid->SetBounceParameters(hasTrapped,
         isTrapped, isTrapped_fr, isTrapped_f1, isTrapped_f2,
         theta_b1,  theta_b1_fr,  theta_b1_f1,  theta_b1_f2, 
         theta_b2,  theta_b2_fr,  theta_b2_f1,  theta_b2_f2);
@@ -629,13 +616,13 @@
 /** 
  * Helper function for gsl integration that evaluates the bounce integral function
  */
-struct PXiIntegralParams {len_t ir; real_t p; fluxGridType fgType; std::function<real_t(real_t,real_t,real_t,real_t)> F; int_t *Flist; FluxSurfaceAverager *FSA;};
+struct PXiIntegralParams {len_t ir; real_t p; fluxGridType fgType; function<real_t(real_t,real_t,real_t,real_t)> F; int_t *Flist; FluxSurfaceAverager *FSA;};
 real_t evalPXiIntegralFunc(real_t xi, void *par){
     PXiIntegralParams *params = (struct PXiIntegralParams*)par;
     len_t ir = params->ir;
     real_t p = params->p;
     fluxGridType fluxGridType = params->fgType;
-    std::function<real_t(real_t,real_t,real_t,real_t)> F = params->F;
+    function<real_t(real_t,real_t,real_t,real_t)> F = params->F;
     int_t *Flist = params->Flist;
     FluxSurfaceAverager *FSA = params->FSA;
 
@@ -646,7 +633,7 @@
 /**
  * Averages the bounce integral over xi from xi_l to xi_u 
  */
-real_t BounceAverager::EvaluateCellAveragedBounceIntegral(len_t ir, real_t p, real_t xi_l, real_t xi_u, fluxGridType fluxGridType, std::function<real_t(real_t,real_t,real_t,real_t)> F, int_t *F_list){
+real_t BounceAverager::EvaluateCellAveragedBounceIntegral(len_t ir, real_t p, real_t xi_l, real_t xi_u, fluxGridType fluxGridType, function<real_t(real_t,real_t,real_t,real_t)> F, int_t *F_list){
     real_t 
         partResult1 = 0,
         partResult2 = 0,
@@ -655,50 +642,17 @@
     real_t dxi; 
     if(xi_u>xi_l)
         dxi = xi_u - xi_l;
-    else if( abs(xi_u-xi_l) < 1e-15 ) // simply evaluate the bouce integral at the point xi_u=xi_l
+    else if( abs(xi_u-xi_l) < 100*realeps ) // simply evaluate the bouce integral at the point xi_u=xi_l
         return fluxSurfaceAverager->EvaluatePXiBounceIntegralAtP(ir,p,xi_u,fluxGridType,F,F_list);
     else 
         throw FVMException("BounceAverager: in EvaluateCellveragedBounceIntegral the upper xi value must be larger than, or equal to, the lower.");
     
-<<<<<<< HEAD
     int key = GSL_INTEG_GAUSS41;
     real_t 
         epsabs = 0,
         epsrel = 4e-3,
         lim = gsl_adaptive->limit,
         error;
-=======
-    }
-
-    // Since Vp = 0 this point will not contribute to the created density 
-    // and it seems impossible to set the source such that the correct amount 
-    // of particles is created. 
-    if(Vp==0){
-//        throw FVMException("Avalanche source: particle conservation does not work when Vp=0 (xi0=0, ie Nxi is odd)");
-        return 0; //placeholder
-    }
-
-    // else, there are two nontrivial intervals [theta_l, theta_u] on which contributions are obtained
-
-
-    xiStarParams xi_params_u = {p,xi_u,ir,Bmin,B, -1.0, RESign}; 
-    xiStarParams xi_params_l = {p,xi_l,ir,Bmin,B, 1.0, RESign}; 
-
-    // check if xi0Star < xi_u is satisfied for all theta
-    bool upperForAllTheta = (xi0StarRootFunc(theta_Bmin, &xi_params_u) > 0) && (xi0StarRootFunc(theta_Bmax, &xi_params_u) > 0);
-    // check if xi0Star > xi_l is satisfied for all theta
-    bool lowerForAllTheta = (xi0StarRootFunc(theta_Bmin, &xi_params_l) > 0) && (xi0StarRootFunc(theta_Bmax, &xi_params_l) > 0);
-
-    // if all poloidal angles contribute fully to the integral, return the known exact value.
-    if(upperForAllTheta && lowerForAllTheta)
-        return 2*M_PI*VpVol/(Vp/(p*p)) *  grid->GetRadialGrid()->GetFSA_B(ir) / (p*p*(xi_u-xi_l));
-
-
-    hParams h_params = {p,ir,Bmin,Vp,xi_u-xi_l, B, Metric->GetFluxSurfaceQuantity(), RESign};
-    gsl_function h_gsl_func;
-    h_gsl_func.function = &(hIntegrand);
-    h_gsl_func.params = &h_params;
->>>>>>> 622a805b
     
     real_t xiT = 0;
     if(fluxGridType == FLUXGRIDTYPE_RADIAL)
