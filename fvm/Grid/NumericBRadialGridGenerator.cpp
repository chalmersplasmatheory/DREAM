/**
 * Implementation of the numeric magnetic field radial grid generator. This
 * grid generator loads a numeric magnetic field from the specified file and
 * builds a correspondingly shaped radial grid.
 */

#include <gsl/gsl_interp.h>
#include <gsl/gsl_spline2d.h>
#include "FVM/Grid/NumericBRadialGridGenerator.hpp"


using namespace DREAM::FVM;


/**
 * Constructor for a uniform radial grid.
 *
 * nr:            Number of radial grid points in uniform radial *distribution* grid.
 * r0:            Value of innermost point on radial *flux* grid.
 * ra:            Value of outermost point on radial *flux* grid.
 * mf:            Name of file containing the magnetic field data to load.
 * frmt:          Format in which the magnetic field data is stored.
 * ntheta_interp: Poloidal angle resolution in quadrature for flux surface and bounce averages.
 */
NumericBRadialGridGenerator::NumericBRadialGridGenerator(
    const len_t nr, const real_t r0, const real_t ra,
    const std::string& mf, enum file_format frmt,
	const len_t ntheta_interp
) : RadialGridGenerator(nr), rMin(r0), rMax(ra) {

    this->Init(mf, frmt, ntheta_interp);
}

/**
 * Constructor for a custom radial grid.
 *
 * r_f:           Radial flux grid desired.
 * nr:            Number of points on distribution grids corresponding to 
 *                'r_f' (i.e. the number of points in 'r_f', minus one).
 * ntheta_interp: Poloidal angle resolution in quadrature for flux surface and bounce averages.
 */
NumericBRadialGridGenerator::NumericBRadialGridGenerator(
    const real_t *r_f, const len_t nr,
    const std::string& mf, enum file_format frmt,
	const len_t ntheta_interp
) : RadialGridGenerator(nr) {

    this->rf_provided = new real_t[nr];
    for (len_t i = 0; i < nr+1; i++)
        this->rf_provided[i] = r_f[i];
    
    this->Init(mf, frmt, ntheta_interp);
}

/**
 * Common initializer.
 */
void NumericBRadialGridGenerator::Init(
    const std::string& mf, enum file_format frmt,
    const len_t ntheta_interp
) {
    this->isUpDownSymmetric = false;
	this->ntheta_interp = ntheta_interp;

	this->BtorGOverR0 = new real_t[GetNr()];
	this->BtorGOverR0_f = new real_t[GetNr()+1];
	this->psiPrimeRef = new real_t[GetNr()];
	this->psiPrimeRef_f = new real_t[GetNr()+1];

    this->acc_r = gsl_interp_accel_alloc();
    this->acc_theta = gsl_interp_accel_alloc();

    LoadMagneticFieldData(mf, frmt);
}

/**
 * Destructor.
 */
NumericBRadialGridGenerator::~NumericBRadialGridGenerator() {
    if (this->rf_provided != nullptr)
        delete [] this->rf_provided;

    if (this->spline_R != nullptr) {
        gsl_spline_free(this->spline_psi);
        gsl_spline2d_free(this->spline_R);
        gsl_spline2d_free(this->spline_Z);
        gsl_spline2d_free(this->spline_BR);
        gsl_spline2d_free(this->spline_BZ);
        gsl_spline2d_free(this->spline_Bphi);
    }

    gsl_interp_accel_free(this->acc_theta);
    gsl_interp_accel_free(this->acc_r);

	delete [] this->BtorGOverR0;
	delete [] this->BtorGOverR0_f;
}


/**
 * Make sure that the given poloidal angle is on the interval
 * [0, 2pi], and if not, shift so that it is.
 */
real_t NumericBRadialGridGenerator::_thetaBounded(const real_t theta) const {
    if (theta >= 0 && theta <= 2*M_PI)
        return theta;

    // if theta > 0
    //   floor(...) = N
    // if theta < 0
    //   floor(...) = -(N+1)
    return theta - 2*M_PI*std::floor(theta/(2*M_PI));
}

/**
 * Load magnetic field data from the named file.
 *
 * filename: Name of file to load data from.
 */
void NumericBRadialGridGenerator::LoadMagneticFieldData(
    const std::string& filename, enum file_format frmt
) {
    SFile *sf = SFile::Create(filename, SFILE_MODE_READ);
    this->LoadMagneticFieldData(sf, frmt);

    sf->Close();
    delete sf;
}

/**
 * Load magnetic field data from the given file.
 *
 * sf: SFile object representing the file.
 */
void NumericBRadialGridGenerator::LoadMagneticFieldData(
    SFile *sf, enum file_format frmt
) {
    struct NumericBData *d;
    switch (frmt) {
        case FILE_FORMAT_LUKE:
            d = LoadNumericBFromLUKE(sf);
            break;

        default:
            throw FVMException(
                "NumericBRadialGrid: Unrecognized file format specified for magnetic field data: %d.",
                frmt
            );
    }

    auto convert_data = [](const double *a, const len_t nx, const len_t ny) {
        real_t *d = new real_t[nx*ny];
        for (len_t i = 0; i < nx*ny; i++)
            d[i] = (real_t)a[i];

        return d;
    };

	this->npsi = d->npsi;
	this->ntheta = d->ntheta;

	// Set plasma parameters
	this->Rp = d->Rp;
	this->Zp = d->Zp;

    // Set magnetic field data
    this->psi      = convert_data(d->psi, npsi, 1);
    this->theta    = convert_data(d->theta, ntheta, 1);
    
    this->R        = convert_data(d->R, ntheta, npsi);
    this->Z        = convert_data(d->Z, ntheta, npsi);

    this->dataBR   = convert_data(d->Br, ntheta, npsi);
    this->dataBZ   = convert_data(d->Bz, ntheta, npsi);
    this->dataBphi = convert_data(d->Bphi, ntheta, npsi);

	// Add point at r=0 if it does not already exist...
	if (this->R[0] != 0) {
		this->psi = this->addR0DataPoint(this->psi, this->R, this->npsi, 1);
		this->dataBR = this->addR0DataPoint(this->dataBR, this->R, this->npsi, this->ntheta);
		this->dataBZ = this->addR0DataPoint(this->dataBZ, this->R, this->npsi, this->ntheta);
		this->dataBphi = this->addR0DataPoint(this->dataBphi, this->R, this->npsi, this->ntheta);

		this->Z = this->addR0DataPoint(this->Z, this->R, this->npsi, this->ntheta);
		// The radial grid should be modified last...
		this->R = this->addR0DataPoint(this->R, this->R, this->npsi, this->ntheta, 0);

		// r grid has now been extended...
		this->npsi++;
	}

	// Ensure that theta=0 exists...
	if (this->theta[0] != 0)
		throw FVMException("NumericBRadialGrid: All numerical data must be given in theta = 0.");

	// Add point at theta=2*pi if it does not already exist...
	if (this->theta[this->ntheta-1] != 2*M_PI) {
		this->theta = this->addThetaDataPoint(this->theta, 1, this->ntheta);
		this->theta[this->ntheta] = 2*M_PI;
		this->R = this->addThetaDataPoint(this->R, this->npsi, this->ntheta);
		this->Z = this->addThetaDataPoint(this->Z, this->npsi, this->ntheta);
		this->dataBR = this->addThetaDataPoint(this->dataBR, this->npsi, this->ntheta);
		this->dataBZ = this->addThetaDataPoint(this->dataBZ, this->npsi, this->ntheta);
		this->dataBphi = this->addThetaDataPoint(this->dataBphi, this->npsi, this->ntheta);

		// r grid has now been extended...
		this->ntheta++;
	}

    // Evaluate minor radius in outer midplane
    this->input_r = new real_t[this->npsi];
    for (len_t i = 0; i < this->npsi; i++)
        this->input_r[i] = this->R[i];

    // Turn 'R' and 'Z' into global coordinates (they're given
    // relative to flux surface otherwise)
    for (len_t i = 0; i < this->npsi*this->ntheta; i++) {
        this->R[i] += this->Rp;
        this->Z[i] += this->Zp;
    }

    // Calculate derived data
    this->dataB = new real_t[ntheta*npsi];
    for (len_t j = 0; j < this->ntheta; j++)
        for (len_t i = 0; i < this->npsi; i++) {
            len_t k = j*npsi+i;
            real_t Br = dataBR[k], Bz = dataBZ[k], Bp = dataBphi[k];

            // Magnetic field strength
            this->dataB[k] = sqrt(Br*Br + Bz*Bz + Bp*Bp);
        }

    // Verify that the magnetic field contains exactly one maximum and
    // one minimum

    // Tolelance for an extremum to be announced...
    const real_t TOLERANCE = sqrt(std::numeric_limits<real_t>::epsilon());
    for (len_t i = 0; i < this->npsi; i++) {
        bool minFound = false, maxFound = false;

        for (len_t j = 1; j < this->ntheta; j++) {
            len_t k  = j*npsi+i;
            len_t km = k-npsi, kp = k+npsi;

            // Wrap-around at the upper endpoint
            if (j == this->ntheta-1)
                kp = 0*npsi + i;

            real_t dB =
                std::max(
                    std::abs(this->dataB[k]-this->dataB[km]),
                    std::abs(this->dataB[kp]-this->dataB[k])
                );

            // Is this a (local) maximum or minimum?
            if (this->dataB[km] < this->dataB[k] &&
                this->dataB[kp] < this->dataB[k] &&
                dB > TOLERANCE) {

                // Has a maximum already been found?
                if (maxFound)
                    throw FVMException(
                        "The numeric magnetic field has more than one maximum "
                        "along at least one magnetic field line."
                    );
                else
                    maxFound = true;
            } else if (this->dataB[km] > this->dataB[k] &&
                       this->dataB[kp] > this->dataB[k] &&
                       dB > TOLERANCE) {
                
                // Has a minimum already been found?
                if (minFound)
                    throw FVMException(
                        "The numeric magnetic field has more than one minimum "
                        "along at least one magnetic field line."
                    );
                else
                    minFound = true;
            }
        }
    }

    delete d;
}

/**
 * Extend the given array with one element at r=0.
 */
real_t *NumericBRadialGridGenerator::addR0DataPoint(
	const real_t *x, const real_t *r, const len_t nr, const len_t ntheta,
    real_t c
) {
	real_t *arr = new real_t[(nr+1)*ntheta];
    if (std::isnan(c))
        c = x[0] - (r[0]-0.0)/(r[1]-r[0]) * (x[1] - x[0]);

	for (len_t j = 0; j < ntheta; j++) {
		// Value at r=0
		arr[j*(nr+1)] = c;

		for (len_t i = 0; i < nr; i++)
			arr[j*(nr+1) + i+1] = x[j*nr+i];
	}

	delete [] x;

	return arr;
}

/**
 * Extend the given array with one element at theta=2*pi.
 */
real_t *NumericBRadialGridGenerator::addThetaDataPoint(
	const real_t *x, const len_t nr, const len_t ntheta
) {
	real_t *arr = new real_t[nr*(ntheta+1)];

	for (len_t i = 0; i < ntheta*nr; i++)
		arr[i] = x[i];
	
	// Add x(theta=2*pi) = x(theta=0)
	for (len_t i = 0; i < nr; i++)
		arr[ntheta*nr + i] = x[i];
	
	delete [] x;

	return arr;
}

/**
 * Rebuild this numeric radial B grid.
 */
bool NumericBRadialGridGenerator::Rebuild(const real_t, RadialGrid *rGrid) {
    this->r   = new real_t[GetNr()];
    this->r_f = new real_t[GetNr()+1];

    real_t
        *dr   = new real_t[GetNr()],
        *dr_f = new real_t[GetNr()-1];

    // If a custom grid has been specified, set it here,
    // otherwise we generate a uniform radial grid
    if (rf_provided == nullptr) {
        if (rMin < 0)
            throw FVMException("NumericBRadialGrid: rMin < 0.");
        else if (rMax > this->input_r[this->npsi-1])
            throw FVMException(
                "NumericBRadialGrid: Maximum r available in numeric magnetic "
                "field data is rMax = %.3f, but r = %.3f is required for radial "
                "grid. (Delta: %e)", this->input_r[this->npsi-1], rMax,
                std::abs(this->input_r[this->npsi-1]/rMax-1)
            );
        else if (rMin >= rMax)
            throw FVMException("NumericBRadialGrid: rMin must be strictly less than rMax.");

        for (len_t i = 0; i < GetNr(); i++)
            dr[i] = (rMax-rMin) / GetNr();
        for (len_t i = 0; i < GetNr()+1; i++)
            r_f[i] = rMin + i*dr[0];
    } else {
        if (r_f[0] < 0)
            throw FVMException("NumericBRadialGrid: First point on custom radial grid is less than zero.");
        else if (r_f[GetNr()] > this->input_r[this->npsi-1])
            throw FVMException(
                "NumericBRadialGrid: Last point on custom radial grid may not be greater than "
                "the maximum r available in the numeric magnetic field data, rMax = %.3f.",
                this->input_r[this->npsi-1]
            );
        else if (r_f[0] >= r_f[GetNr()])
            throw FVMException("NumericBRadialGrid: The first point on the custom radial grid must be strictly less than the last point.");

        for (len_t i = 0; i < GetNr()+1; i++)
            r_f[i] = rf_provided[i];
        for (len_t i = 0; i < GetNr(); i++)
            dr[i] = r_f[i+1] - r_f[i];
    }

    // On the next rebuild, we would rather like to create
    // a new uniform grid at the newly set resolution
    delete [] rf_provided;
    rf_provided = nullptr;

    // Construct cell grid
    for (len_t i = 0; i < GetNr(); i++)
        r[i] = 0.5 * (r_f[i+1] + r_f[i]);
    for (len_t i = 0; i < GetNr()-1; i++)
        dr_f[i] = r[i+1] - r[i];

    rGrid->Initialize(r, r_f, dr, dr_f);

    // Construct splines for input data
    this->spline_psi  = gsl_spline_alloc(gsl_interp_steffen, this->npsi);

    const gsl_interp2d_type *splineType = gsl_interp2d_bicubic; //or ..._bilinear
    this->spline_R    = gsl_spline2d_alloc(splineType, this->npsi, this->ntheta);
    this->spline_Z    = gsl_spline2d_alloc(splineType, this->npsi, this->ntheta);
    this->spline_BR   = gsl_spline2d_alloc(splineType, this->npsi, this->ntheta);
    this->spline_BZ   = gsl_spline2d_alloc(splineType, this->npsi, this->ntheta);
    this->spline_Bphi = gsl_spline2d_alloc(splineType, this->npsi, this->ntheta);
    this->spline_B    = gsl_spline2d_alloc(splineType, this->npsi, this->ntheta);

    gsl_spline_init(this->spline_psi,    this->input_r, this->psi,   this->npsi);
    gsl_spline2d_init(this->spline_R,    this->input_r, this->theta, this->R, this->npsi, this->ntheta);
    gsl_spline2d_init(this->spline_Z,    this->input_r, this->theta, this->Z, this->npsi, this->ntheta);
    gsl_spline2d_init(this->spline_BR,   this->input_r, this->theta, this->dataBR, this->npsi, this->ntheta);
    gsl_spline2d_init(this->spline_BZ,   this->input_r, this->theta, this->dataBZ, this->npsi, this->ntheta);
    gsl_spline2d_init(this->spline_Bphi, this->input_r, this->theta, this->dataBphi, this->npsi, this->ntheta);
    gsl_spline2d_init(this->spline_B,    this->input_r, this->theta, this->dataB, this->npsi, this->ntheta);

	// Reference quantities
	for (len_t i = 0; i < GetNr(); i++) {
		real_t
			R  = gsl_spline2d_eval(
					this->spline_R, this->r[i], 0,
					this->acc_r, this->acc_theta
				),
			Bphi = gsl_spline2d_eval(
					this->spline_Bphi, this->r[i], 0,
					this->acc_r, this->acc_theta
				),
            psip = gsl_spline_eval_deriv(
                    this->spline_psi, this->r[i], this->acc_r
                );

		this->BtorGOverR0[i] = (R/this->Rp) * Bphi;
        this->psiPrimeRef[i] = psip;
		//this->psiPrimeRef[i] = (R/this->Rp) * hypot(Br, Bz);
	}
	for (len_t i = 0; i < GetNr()+1; i++) {
		real_t
			R  = gsl_spline2d_eval(
					this->spline_R, this->r_f[i], 0,
					this->acc_r, this->acc_theta
				),
			Bphi = gsl_spline2d_eval(
					this->spline_Bphi, this->r_f[i], 0,
					this->acc_r, this->acc_theta
				),
            psip = gsl_spline_eval_deriv(
                    this->spline_psi, this->r_f[i], this->acc_r
                );

		this->BtorGOverR0_f[i] = (R/this->Rp) * Bphi;
        this->psiPrimeRef_f[i] = psip;
		//this->psiPrimeRef_f[i] = (R/this->Rp) * hypot(Br, Bz);
	}
	
	rGrid->SetReferenceMagneticFieldData(
		this->BtorGOverR0, this->BtorGOverR0_f,
		this->psiPrimeRef, this->psiPrimeRef_f,
		this->Rp
	);

    this->isBuilt = true;
    return true;
}

/**
 * Calculate the Jacobian J, normalized to R0, at the specified radius and
 * poloidal angle.
 *
 * r:     Minor radius.
 * theta: Poloidal angle.
 *
 * Optional return parameters:
 * _R:    Major radius coordinate in the given point.
 * _dRdt: Poloidal angle derivative of R.
 * _dZdt: Poloidal angle derivative of vertical coordinate Z.
 */
real_t NumericBRadialGridGenerator::JacobianAtTheta(
    const real_t r, const real_t theta,
    real_t *_R, real_t *_dRdt, real_t *_dZdt
) {
    real_t t = this->_thetaBounded(theta);

    real_t dRdr = gsl_spline2d_eval_deriv_x(this->spline_R, r, t, this->acc_r, this->acc_theta);
    real_t dRdt = gsl_spline2d_eval_deriv_y(this->spline_R, r, t, this->acc_r, this->acc_theta);

    real_t dZdr = gsl_spline2d_eval_deriv_x(this->spline_Z, r, t, this->acc_r, this->acc_theta);
    real_t dZdt = gsl_spline2d_eval_deriv_y(this->spline_Z, r, t, this->acc_r, this->acc_theta);

    real_t R    = gsl_spline2d_eval(this->spline_R, r, t, this->acc_r, this->acc_theta);

    if (_R != nullptr) *_R = R;
    if (_dRdt != nullptr) *_dRdt = dRdt;
    if (_dZdt != nullptr) *_dZdt = dZdt;

    return R/this->Rp*fabs(dRdr*dZdt - dRdt*dZdr);
}

/**
 * Calculate R/R0 at the given poloidal angle.
 *
 * r:     Minor radius.
 * theta: Poloidal angle.
 */
real_t NumericBRadialGridGenerator::ROverR0AtTheta(
    const real_t r, const real_t theta
) {
    real_t t = this->_thetaBounded(theta);
    return gsl_spline2d_eval(this->spline_R, r, t, this->acc_r, this->acc_theta) / this->Rp;
}

/**
 * Calculate |\nabla r|^2 at the given poloidal angle.
 *
 * r:     Minor radius.
 * theta: Poloidal angle.
 */
real_t NumericBRadialGridGenerator::NablaR2AtTheta(
    const real_t r, const real_t theta
) {
    // Avoid division by zero
    // (this value is technically incorrect, but since NablaR2AtTheta
    // at r=0 is never used anywhere, we do this to avoid the hassle
    // of extrapolating...)
	if (r == 0)
		return 1.0;

    real_t R, dRdt, dZdt;
    real_t J_R0 = JacobianAtTheta(r, theta, &R, &dRdt, &dZdt);

	return R*R/(Rp*Rp*J_R0*J_R0) * (dRdt*dRdt + dZdt*dZdt);
}

/**
 * Evaluate all the geometric quantities in one go.
 */
void NumericBRadialGridGenerator::EvaluateGeometricQuantities(
    const real_t r, const real_t theta,
    real_t &B, real_t &Jacobian, real_t &ROverR0,
    real_t &NablaR2
) {
    real_t t = this->_thetaBounded(theta);
    real_t R, dRdt, dZdt;

    Jacobian = JacobianAtTheta(r, theta, &R, &dRdt, &dZdt);
    ROverR0  = R/this->Rp;
    NablaR2  = r==0 ? 0 : (R*R/(Jacobian*Jacobian) * (dRdt*dRdt + dZdt*dZdt));

    B = gsl_spline2d_eval(this->spline_B, r, t, this->acc_r, this->acc_theta);
}

/**
 * Evaluate magnetic field strength B at given poloidal angle
 * and radius.
 */
real_t NumericBRadialGridGenerator::EvalB(const real_t r, const real_t theta) {
    real_t t    = this->_thetaBounded(theta);
    return gsl_spline2d_eval(this->spline_B, r, t, this->acc_r, this->acc_theta);
}

real_t NumericBRadialGridGenerator::BAtTheta(const len_t ir, const real_t theta) {
	return EvalB(this->r[ir], theta);
}
real_t NumericBRadialGridGenerator::BAtTheta_f(const len_t ir, const real_t theta) {
	return EvalB(this->r_f[ir], theta);
}

/**
<<<<<<< HEAD
 * Calculate minor radius coordinate 'r' corresponding to the given
 * Cartesian coordinates (x,y,z).
 *
 * (The Cartesian coordinate system is oriented such that x and y span
 * the poloidal plane. The origin of x and y is the magnetic axis.)
 */
void NumericBRadialGridGenerator::GetRThetaFromCartesian(real_t *r, real_t *theta,
    real_t x, real_t y, real_t z, real_t lengthScale, real_t startingGuessR
) {
    // Major radius coordinate
    real_t  R = hypot(x-R0, z);

    // Position vector
    real_t rhox = x-R0 - R0*(x-R0)/R;
    real_t rhoy = y;
    real_t rhoz = z-R0 - R0*(z-R0)/R;

    // Minor radius at poloidal angle
    real_t rho = sqrt(rhox*rhox + rhoy*rhoy + rhoz*rhoz);
    
    real_t r_tmp;
    real_t theta_tmp;

    // Poloidal angle
    if (R >= R0)
        theta_tmp = std::atan2(rhoy, +hypot(rhox, rhoz));
    else
        theta_tmp = std::atan2(rhoy, -hypot(rhox, rhoz));
        
    *theta=theta_tmp;
        

	// Bisection to find radial coordinate corresponding
	// to 'r' at 'theta'...
	// We make a guess for a valid search intervall of startingGuessR+/-lengthScale, 
	// and check if it has to be expanded before actually starting with the bisection
	real_t ra = startingGuessR-lengthScale, rb=startingGuessR+lengthScale;
	real_t rhoa, rhob;
	do {
		real_t
		    xxa = gsl_spline2d_eval(
		        this->spline_R, ra, *theta,
		        this->acc_r, this->acc_theta
		    ),
		    yya = gsl_spline2d_eval(
		        this->spline_Z, ra, *theta,
		        this->acc_r, this->acc_theta
		    );
		   
		real_t
		    xxb = gsl_spline2d_eval(
		        this->spline_R, rb, *theta,
		        this->acc_r, this->acc_theta
		    ),
		    yyb = gsl_spline2d_eval(
		        this->spline_Z, rb, *theta,
		        this->acc_r, this->acc_theta
		    );
		rhoa=hypot(xxa,yya);
		rhob=hypot(xxb,yyb);
		if(rhoa>rho && rhob>rho){
			ra-=2*lengthScale;
			rb-=2*lengthScale;
		  }
	    else if(rhoa<rho && rhob<rho){
	        ra+=lengthScale;
	        rb+=lengthScale;
	      }
	  } while ((rhoa>rho && rhob>rho) || (rhoa<rho && rhob<rho));
	  
	// Make the bisection
	do {
	    r_tmp = (ra-rb)/2;
	    real_t
	        xx = gsl_spline2d_eval(
	            this->spline_R, r_tmp, *theta,
	            this->acc_r, this->acc_theta
	        ),
	        yy = gsl_spline2d_eval(
	            this->spline_Z, r_tmp, *theta,
	            this->acc_r, this->acc_theta
	        );

	    if (hypot(xx, yy) < rho)
	        ra = r_tmp;
	    else
	        rb = r_tmp;
	} while(std::abs(rb-ra) > lengthScale*1e-2);
	
    *r=r_tmp;

	// Newton solver (disabled for now)
	/*r_tmp=startingGuessR;
	do {
	    real_t
	        xx = gsl_spline2d_eval(
	            this->spline_R, r_tmp, *theta,
	            this->acc_r, this->acc_theta
	        ),
	        yy = gsl_spline2d_eval(
	            this->spline_Z, r_tmp, *theta,
	            this->acc_r, this->acc_theta
	        );
	        
	    // note that r_tmp is here the x-variable given to gsl_spline2d_eval_deriv_x, 
	    // so that it should really be the x-derivative which is evaluated for both xx and yy
	    real_t
	        dxxdr = gsl_spline2d_eval_deriv_x(
	            this->spline_R, r_tmp, *theta,
	            this->acc_r, this->acc_theta
	        ),
	        dyydr = gsl_spline2d_eval_deriv_x(
	            this->spline_Z, r_tmp, *theta,
	            this->acc_r, this->acc_theta
	        );
	        
	    real_t rho_newton=hypot(xx,yy);
	    r_tmp=r_tmp-(rho_newton-rho)/((xx*dxxdr+yy*dyydr)/rho_newton);
	} while(std::abs(rho_newton-rho) > lengthScale * tolFactor);
	*r=r_tmp;*/
	
}

/**
 * ???
 */
void NumericBRadialGridGenerator::GetGradRCartesian(real_t*, real_t, real_t) {
}

/**
 * ???
 */
real_t NumericBRadialGridGenerator::FindClosestApproach(
    real_t, real_t, real_t,
    real_t, real_t, real_t
) {
    return 0;
=======
 * Save the magnitude of the magnetic field vector to the named
 * output file (saved using the 'SFile' API).
 *
 * filename: Name of file to save data to.
 */
void NumericBRadialGridGenerator::__SaveB(const char *filename) {
    // DEBUG: Save magnetic field
    const len_t NTHETA = 1000;
    real_t **B = new real_t*[GetNr()];
    B[0] = new real_t[GetNr()*NTHETA];
    for (len_t i = 0; i < GetNr(); i++) {
        if (i > 0)
            B[i] = B[i-1] + NTHETA;

        for (len_t j = 0; j < NTHETA; j++)
            B[i][j] = this->BAtTheta(i, j*2*M_PI/NTHETA);
    }

    SFile *sf = SFile::Create(filename, SFILE_MODE_WRITE);
    sf->WriteArray("B", B, GetNr(), NTHETA);
    sf->Close();
>>>>>>> 26450217
}
<|MERGE_RESOLUTION|>--- conflicted
+++ resolved
@@ -559,7 +559,6 @@
 }
 
 /**
-<<<<<<< HEAD
  * Calculate minor radius coordinate 'r' corresponding to the given
  * Cartesian coordinates (x,y,z).
  *
@@ -697,7 +696,8 @@
     real_t, real_t, real_t
 ) {
     return 0;
-=======
+
+/*
  * Save the magnitude of the magnetic field vector to the named
  * output file (saved using the 'SFile' API).
  *
@@ -719,5 +719,4 @@
     SFile *sf = SFile::Create(filename, SFILE_MODE_WRITE);
     sf->WriteArray("B", B, GetNr(), NTHETA);
     sf->Close();
->>>>>>> 26450217
-}
+}
