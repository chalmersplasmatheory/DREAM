--- conflicted
+++ resolved
@@ -743,11 +743,7 @@
  * Returns a list flux surface R coordinates
  * on the simulation grid.
  */
-<<<<<<< HEAD
-const real_t *AnalyticBRadialGridGenerator::GetFluxSurfaceROverR0() {
-=======
 const real_t *AnalyticBRadialGridGenerator::GetFluxSurfaceRMinusR0() {
->>>>>>> 59ee2a48
 	const len_t nr = this->GetNPsi();
 	const len_t ntheta = this->GetNTheta();
 	real_t *R = new real_t[nr*ntheta];
@@ -756,11 +752,7 @@
 		real_t theta = 2*M_PI*j / ntheta;
 
 		for (len_t ir = 0; ir < nr; ir++, i++)
-<<<<<<< HEAD
-			R[i] = ROverR0AtTheta(ir, theta);
-=======
 			R[i] = ROverR0AtTheta(ir, theta) * this->R0 - this->R0;
->>>>>>> 59ee2a48
 	}
 
 	return R;
@@ -771,11 +763,7 @@
  * Returns a list flux surface R coordinates
  * on the simulation grid.
  */
-<<<<<<< HEAD
-const real_t *AnalyticBRadialGridGenerator::GetFluxSurfaceROverR0_f() {
-=======
 const real_t *AnalyticBRadialGridGenerator::GetFluxSurfaceRMinusR0_f() {
->>>>>>> 59ee2a48
 	const len_t nr = this->GetNPsi();
 	const len_t ntheta = this->GetNTheta();
 	real_t *R = new real_t[(nr+1)*ntheta];
@@ -784,11 +772,7 @@
 		real_t theta = 2*M_PI*j / ntheta;
 
 		for (len_t ir = 0; ir < nr+1; ir++, i++)
-<<<<<<< HEAD
-			R[i] = ROverR0AtTheta_f(ir, theta);
-=======
 			R[i] = ROverR0AtTheta_f(ir, theta) * this->R0 - this->R0;
->>>>>>> 59ee2a48
 	}
 
 	return R;
@@ -799,11 +783,7 @@
  * Returns a list flux surface Z coordinates
  * on the simulation grid.
  */
-<<<<<<< HEAD
-const real_t *AnalyticBRadialGridGenerator::GetFluxSurfaceZ() {
-=======
 const real_t *AnalyticBRadialGridGenerator::GetFluxSurfaceZMinusZ0() {
->>>>>>> 59ee2a48
 	const len_t nr = this->GetNPsi();
 	const len_t ntheta = this->GetNTheta();
 	real_t *Z = new real_t[nr*ntheta];
@@ -823,11 +803,7 @@
  * Returns a list flux surface Z coordinates
  * on the simulation grid.
  */
-<<<<<<< HEAD
-const real_t *AnalyticBRadialGridGenerator::GetFluxSurfaceZ_f() {
-=======
 const real_t *AnalyticBRadialGridGenerator::GetFluxSurfaceZMinusZ0_f() {
->>>>>>> 59ee2a48
 	const len_t nr = this->GetNPsi();
 	const len_t ntheta = this->GetNTheta();
 	real_t *Z = new real_t[(nr+1)*ntheta];
