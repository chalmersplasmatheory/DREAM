--- conflicted
+++ resolved
@@ -291,12 +291,6 @@
         self.dBB   = dBB
 
 
-<<<<<<< HEAD
-    def setFrozenCurrentMode(
-        self, mode, Ip_presc, Ip_presc_t=0, D_I_min=0, D_I_max=1000,
-        dDdt_D_max=0, D_I_floor=1e-3, t_adjust=1e-3
-    ):
-=======
     def setMHDLikeRechesterRosenbluth(
         self, dBB0, grad_j_tot_max=None,
         grad_j_tot_max_norm=None,
@@ -323,8 +317,10 @@
             raise EquationException("One of 'grad_j_tot_max' and 'grad_j_tot_max_norm' must be specified.")
 
 
-    def setFrozenCurrentMode(self, mode, Ip_presc, Ip_presc_t=0, D_I_min=0, D_I_max=1000):
->>>>>>> 7b73b6f8
+    def setFrozenCurrentMode(
+        self, mode, Ip_presc, Ip_presc_t=0, D_I_min=0, D_I_max=1000,
+        dDdt_D_max=0, D_I_floor=1e-3, t_adjust=1e-3
+    ):
         """
         Enable the frozen current mode and specify the target plasma current.
         """
