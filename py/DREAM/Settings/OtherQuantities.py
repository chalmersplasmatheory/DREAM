# Handler for "other" quantities, such as collision frequencies,
# bounce averages etc.

import numpy as np
from .. DREAMException import DREAMException


class OtherQuantities:
<<<<<<< HEAD

=======
    
>>>>>>> c1e53d26

    # Here, we keep a list of the possible settings found in DREAM.
    # This allows to check the input the user gives, and emit warnings
    # if the user specifies an unrecognized quantity.
    QUANTITIES = [
        'all',
        'fluid',
        'fluid/conductivity',
        'fluid/Eceff',
        'fluid/GammaAva',
        'fluid/gammaCompton', 'fluid/gammaDreicer', 'fluid/gammaTritium', 'fluid/gammaHottail',
        'fluid/Lambda_hypres',
        'fluid/lnLambdaC', 'fluid/lnLambdaT',
        'fluid/nusnuDatPstar',
        'fluid/pCrit', 'fluid/pCritHottail',
        'fluid/pStar',
        'fluid/qR0',
        'fluid/radiation',
        'fluid/runawayRate',
        'fluid/Tcold_ohmic',
        'fluid/Tcold_fhot_coll',
        'fluid/Tcold_fre_coll',
        'fluid/Tcold_transport',
        'fluid/Tcold_radiation',
        'fluid/Tcold_binding_energy',
#        'fluid/Tcold_radiationFromNuS',
        'fluid/Tcold_ion_coll',
        'fluid/tIoniz',
        'fluid/W_hot',
        'fluid/W_re',
<<<<<<< HEAD
        'fluid/j_bs_n_cold',
        'fluid/j_bs_T_cold',
        'fluid/j_bs_N_i',
        'fluid/j_bs_W_i',
        'bootstrap',
=======
        'fluid/reioniz_rate', 'fluid/reioniz_vsigma',
        'fluid/Zeff',
>>>>>>> c1e53d26
        'energy',
        'hottail/Ar', 'hottail/Ap1', 'hottail/Ap2',
        'hottail/Drr', 'hottail/Dpp', 'hottail/Dpx', 'hottail/Dxp', 'hottail/Dxx',
        'hottail/timevaryingb_Ap2',
        'hottail/kinioniz_rate', 'hottail/kinioniz_vsigma',
        'hottail/lnLambda_ee_f1', 'hottail/lnLambda_ee_f2',
        'hottail/lnLambda_ei_f1', 'hottail/lnLambda_ei_f2',
        'hottail/nu_D_f1', 'hottail/nu_D_f2',
        'hottail/nu_s_f1', 'hottail/nu_s_f2',
        'hottail/nu_par_f1', 'hottail/nu_par_f2',
        'hottail/S_ava', 'hottail/S_compton', 'hottail/S_tritium',
        'hottail/synchrotron_f1', 'hottail/synchrotron_f2', 'hottail/bremsstrahlung_f1', 
        'lnLambda',
        'nu_s',
        'nu_D',
        'runaway/Ar', 'runaway/Ap1', 'runaway/Ap2',
        'runaway/Drr', 'runaway/Dpp', 'runaway/Dpx', 'runaway/Dxp', 'runaway/Dxx',
        'runaway/timevaryingb_Ap2',
        'runaway/kinioniz_rate', 'runaway/kinioniz_vsigma',
        'runaway/lnLambda_ee_f1', 'runaway/lnLambda_ee_f2',
        'runaway/lnLambda_ei_f1', 'runaway/lnLambda_ei_f2',
        'runaway/nu_D_f1', 'runaway/nu_D_f2',
        'runaway/nu_s_f1', 'runaway/nu_s_f2',
        'runaway/nu_par_f1', 'runaway/nu_par_f2',
        'runaway/S_ava', 'runaway/S_compton', 
        'runaway/synchrotron_f1', 'runaway/synchrotron_f2', 'runaway/bremsstrahlung_f1', 
        'scalar',
        'scalar/ablationDrift',
        'scalar/E_mag',
        'scalar/L_i',
        'scalar/L_i_flux',
        'scalar/l_i',
        'scalar/radialloss_n_re',
        'scalar/energyloss_T_cold',
        'scalar/radialloss_f_re',
        'scalar/radialloss_f_hot',
        'scalar/energyloss_f_re',
        'scalar/energyloss_f_hot',
<<<<<<< HEAD
=======
        'scalar/tIoniz',
        'scalar/Ypdot',
>>>>>>> c1e53d26
        'ripple',
        'transport'
    ]

    def __init__(self):
        """
        Constructor.
        """
        self._include = list()


    def include(self, *args):
        """
        Include one or more "other" quantities in the output.
        """
        for a in args:
            if type(a) == list:
                self.include(*a)
            elif type(a) == str:
                if a not in self.QUANTITIES:
                    print("WARNING: Unrecognized other quantity '{}'. Is it perhaps misspelled?".format(a))

                self._include.append(a)
            else:
                raise DREAMException("other: Unrecognized type of argument: '{}'.".format(type(a)))


    def fromdict(self, data):
        """
        Load these settings from the given dictionary.
        """
        inc = []
        if 'include' in data:
            inc = data['include'].split(';')

        if len(inc) > 0 and inc[-1] == '':
            inc = inc[:-1]

        self.include(inc)


    def todict(self, verify=True):
        """
        Returns a dict representing the settings in this object.
        """
        if verify:
            self.verifySettings()

        if len(self._include) == 0:
            return {}
        else:
            return {'include': ';'.join(self._include)}


    def verifySettings(self):
        """
        Verify that these settings are consistent.
        """
        pass<|MERGE_RESOLUTION|>--- conflicted
+++ resolved
@@ -6,11 +6,6 @@
 
 
 class OtherQuantities:
-<<<<<<< HEAD
-
-=======
-    
->>>>>>> c1e53d26
 
     # Here, we keep a list of the possible settings found in DREAM.
     # This allows to check the input the user gives, and emit warnings
@@ -41,16 +36,13 @@
         'fluid/tIoniz',
         'fluid/W_hot',
         'fluid/W_re',
-<<<<<<< HEAD
         'fluid/j_bs_n_cold',
         'fluid/j_bs_T_cold',
         'fluid/j_bs_N_i',
         'fluid/j_bs_W_i',
         'bootstrap',
-=======
         'fluid/reioniz_rate', 'fluid/reioniz_vsigma',
         'fluid/Zeff',
->>>>>>> c1e53d26
         'energy',
         'hottail/Ar', 'hottail/Ap1', 'hottail/Ap2',
         'hottail/Drr', 'hottail/Dpp', 'hottail/Dpx', 'hottail/Dxp', 'hottail/Dxx',
@@ -89,11 +81,8 @@
         'scalar/radialloss_f_hot',
         'scalar/energyloss_f_re',
         'scalar/energyloss_f_hot',
-<<<<<<< HEAD
-=======
         'scalar/tIoniz',
         'scalar/Ypdot',
->>>>>>> c1e53d26
         'ripple',
         'transport'
     ]
