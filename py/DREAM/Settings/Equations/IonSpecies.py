--- conflicted
+++ resolved
@@ -44,14 +44,12 @@
 IONIZATION_MODE_KINETIC = 2
 IONIZATION_MODE_KINETIC_APPROX_JAC=3
 
+ION_OPACITY_MODE_TRANSPARENT = 1
+ION_OPACITY_MODE_GROUND_STATE_OPAQUE = 2
+
 class IonSpecies:
     
-<<<<<<< HEAD
-    def __init__(self, settings, name, Z, Z0=None, isotope=0, SPIMolarFraction=-1.0, ttype=0, n=None, r=None, t=None, interpr=None, interpt=None, tritium=False):
-
-=======
-    def __init__(self, settings, name, Z, ttype=0, Z0=None, T=None, n=None, r=None, t=None, interpr=None, interpt=None, tritium=False):
->>>>>>> a690a3b5
+    def __init__(self, settings, name, Z, ttype=0, Z0=None, isotope=0, SPIMolarFraction=-1.0, opacity_mode = ION_OPACITY_MODE_TRANSPARENT, T=None, n=None, r=None, t=None, interpr=None, interpt=None, tritium=False):
         """
         Constructor.
 
@@ -62,11 +60,8 @@
         :param int ttype:              Method to use for evolving ions in time.
         :param int Z0:                 Charge state to populate with given density.
         :param float n:                Ion density (can be either a scalar, 1D array or 2D array, depending on the other input parameters)
-<<<<<<< HEAD
         :param float SPIMolarFraction: Molar fraction of the SPI injection (if any). A negative value means that this species is not part of the SPI injection 
-=======
         :param T:                      Ion initial temperature (can be scalar for uniform temperature, otherwise 1D array matching `r` in size)
->>>>>>> a690a3b5
         :param numpy.ndarray r:        Radial grid on which the input density is defined.
         :param numpy.ndarray t:        Time grid on which the input density is defined.
         :param numpy.ndarray interpr:  Radial grid onto which ion densities should be interpolated.
@@ -82,8 +77,12 @@
         self.isotope  = int(isotope)
         self.ttype    = None
         self.tritium  = tritium
-
-        self.SPIMolarFraction = SPIMolarFraction
+        self.opacity_mode = opacity_mode
+
+        if np.isscalar(SPIMolarFraction):
+            self.SPIMolarFraction = np.array([SPIMolarFraction])
+        else:
+            self.SPIMolarFraction = SPIMolarFraction
 
         # Emit warning if 'T' is used as name but 'tritium = False',
         # as this may indicate a user error
@@ -175,6 +174,13 @@
         for this species.
         """
         return self.ttype
+        
+    def getOpacityMode(self):
+        """
+        Returns the opacity mode to use for evolving the ion densities
+        for this species.
+        """
+        return self.opacity_mode
 
     def getTemperature(self):
         """
