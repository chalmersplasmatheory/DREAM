
import numpy as np
from DREAM.Settings.Equations.EquationException import EquationException
from . UnknownQuantity import UnknownQuantity
from .. TransportSettings import TransportSettings


# BOUNDARY CONDITIONS (WHEN f_re IS DISABLED)
BC_F_0        = 1
BC_PHI_CONST  = 2
BC_DPHI_CONST = 3

# Interpolation methods for advection term in kinetic equation
AD_INTERP_CENTRED  = 1
AD_INTERP_UPWIND   = 2
AD_INTERP_UPWIND_2ND_ORDER = 3
AD_INTERP_DOWNWIND = 4
AD_INTERP_QUICK    = 5
AD_INTERP_SMART    = 6
AD_INTERP_MUSCL    = 7
AD_INTERP_OSPRE    = 8
AD_INTERP_TCDF     = 9

AD_INTERP_JACOBIAN_LINEAR = 1
AD_INTERP_JACOBIAN_FULL   = 2
AD_INTERP_JACOBIAN_UPWIND = 3

SYNCHROTRON_MODE_NEGLECT = 1
SYNCHROTRON_MODE_INCLUDE = 2

<<<<<<< HEAD
=======
RIPPLE_MODE_NEGLECT = 1
RIPPLE_MODE_INCLUDE = 2

>>>>>>> 68e46ba4
HOT_REGION_P_MODE_MC = 1
HOT_REGION_P_MODE_THERMAL = 2
HOT_REGION_P_MODE_THERMAL_SMOOTH = 3

class DistributionFunction(UnknownQuantity):
    

    def __init__(self, settings, name, grid,
        f=None, initr=None, initp=None, initxi=None,
        initppar=None, initpperp=None,
        rn0=None, n0=None, rT0=None, T0=None, bc=BC_PHI_CONST,
        ad_int_r=AD_INTERP_CENTRED, ad_int_p1=AD_INTERP_CENTRED,
        ad_int_p2=AD_INTERP_CENTRED, ad_jac_r=AD_INTERP_JACOBIAN_LINEAR,
        ad_jac_p1=AD_INTERP_JACOBIAN_LINEAR, ad_jac_p2=AD_INTERP_JACOBIAN_LINEAR,
        fluxlimiterdamping=1.0):
        """
        Constructor.
        """
        super().__init__(settings=settings)

        self.name = name
        self.grid = grid

        self.boundarycondition = bc
        
        self.ripplemode = RIPPLE_MODE_NEGLECT
        self.synchrotronmode = SYNCHROTRON_MODE_NEGLECT
        self.transport = TransportSettings(kinetic=True)

        self.adv_interp_r  = ad_int_r 
        self.adv_interp_p1 = ad_int_p1
        self.adv_interp_p2 = ad_int_p2 
        self.adv_jac_r  = ad_jac_r
        self.adv_jac_p1 = ad_jac_p1
        self.adv_jac_p2 = ad_jac_p2
        self.fluxlimiterdamping = fluxlimiterdamping

        self.n0  = rn0
        self.rn0 = n0

        self.T0  = rT0
        self.rT0 = T0

        self.init = None

        if f is not None:
            self.setInitialValue(f, r=initr, p=initp, xi=initxi, ppar=initppar, pperp=initpperp)
        elif n0 is not None:
            self.setInitialProfiles(rn0=rn0, n0=n0, rT0=rT0, T0=T0)


    def setBoundaryCondition(self, bc):
        """
        Sets the boundary condition at p=pmax. For 'f_hot', this boundary
        condition is only used when 'f_re' is disabled.

        :param int bc: Flag specifying which boundary condition to use.
        """
        self.boundarycondition = bc

<<<<<<< HEAD
=======

    def setHotRegionThreshold(self, pThreshold=10, pMode=HOT_REGION_P_MODE_THERMAL):
        """
        Sets the boundary 'pThreshold' which defines the cutoff separating 'cold'
        from 'hot' electrons when using collfreq_mode FULL. 

        :param float pThreshold: Value to use for the threshold momentum.
        :param int pMod:         Flag indicating how ``pThreshold`` is specified.
        """
        self.pThreshold = pThreshold
        self.pThresholdMode = pMode


>>>>>>> 68e46ba4
    def setAdvectionInterpolationMethod(self,ad_int=None, ad_int_r=AD_INTERP_CENTRED,
        ad_int_p1=AD_INTERP_CENTRED, ad_int_p2=AD_INTERP_CENTRED, ad_jac=None, 
        ad_jac_r=AD_INTERP_JACOBIAN_LINEAR, ad_jac_p1=AD_INTERP_JACOBIAN_LINEAR,
        ad_jac_p2=AD_INTERP_JACOBIAN_LINEAR, fluxlimiterdamping=1.0):
        """
<<<<<<< HEAD
        'ad_int' sets the interpolation method that is used
        in the advection terms of the kinetic equation.
        To set all three components, provide ad_int. Otherwise
        the three components can use separate interpolation methods.
        'ad_jac' sets the interpolation method used in the jacobian
=======
        Sets the interpolation method that is used in the advection terms of
        the kinetic equation. To set all three components, provide ad_int.
        Otherwise the three components can use separate interpolation methods.

        :param int ad_int:               Interpolation method to use for all coordinates.
        :param int ad_int_r:             Interpolation method to use for the radial coordinate.
        :param int ad_int_p1:            Interpolation method to use for the first momentum coordinate.
        :param int ad_int_p2:            Interpolation method to use for the second momentum coordinate.
        :param float fluxlimiterdamping: Damping parameter used to under-relax the interpolation coefficients during non-linear iterations (should be between 0 and 1).
>>>>>>> 68e46ba4
        """
        self.fluxlimiterdamping = fluxlimiterdamping
        if ad_int is not None:
            self.adv_interp_r  = ad_int
            self.adv_interp_p1 = ad_int
            self.adv_interp_p2 = ad_int
        else:
            self.adv_interp_r  = ad_int_r
            self.adv_interp_p1 = ad_int_p1
            self.adv_interp_p2 = ad_int_p2

        if ad_jac is not None:
            self.adv_jac_r  = ad_jac
            self.adv_jac_p1 = ad_jac
            self.adv_jac_p2 = ad_jac
        else:
            self.adv_jac_r  = ad_jac_r
            self.adv_jac_p1 = ad_jac_p1
            self.adv_jac_p2 = ad_jac_p2


    def setInitialProfiles(self, n0, T0, rn0=None, rT0=None):
        """
        Sets the initial density and temperature profiles of the electron
        population.

        :param rn0: Radial grid on which the density is given.
        :param n0:  Electron density profile.
        :param rT0: Radial grid on which the temperature is given.
        :param T0:  Electron temperature profile.
        """
        if rn0 is not None:
            self.rn0 = np.asarray(rn0)
        else:
            if not np.isscalar(n0):
                raise EquationException("{}: Non-scalar initial density profile given, but no radial grid specified.".format(self.name))
            self.rn0 = np.array([0])

        if rT0 is not None:
            self.rT0 = np.asarray(rT0)
        else:
            if not np.isscalar(T0):
                raise EquationException("{}: Non-scalar initial temperature profile given, but no radial grid specified.".format(self.name))
            self.rT0 = np.array([0])

        self.n0  = np.asarray(n0)
        self.T0  = np.asarray(T0)

        if self.rn0.ndim == 0: self.rn0 = np.asarray([self.rn0])
        if self.n0.ndim == 0:  self.n0 = np.asarray([self.n0])
        if self.rT0.ndim == 0: self.rT0 = np.asarray([self.rT0])
        if self.T0.ndim == 0:  self.T0 = np.asarray([self.T0])

        # Reset numerically provided distribution (if any)
        self.init = None

        self.verifyInitialProfiles()


    def setInitialValue(self, f, r, p=None, xi=None, ppar=None, pperp=None):
        """
        Set the initial value of this electron distribution function. Only one
        of the pairs (p, xi) and (ppar, pperp) of momentum grids need to be
        given.

        :param f:     Array representing the distribution function value on the grid (must have size (nr, nxi, np) or (nr, npperp, nppar))
        :param r:     Radial grid on which the initial distribution is given.
        :param p:     Momentum grid.
        :param xi:    Pitch grid.
        :param ppar:  Parallel momentum grid.
        :param pperp: Perpendicular momentum grid.
        """
        self.init = {}

        if p is not None and xi is not None:
            self.init['x'] = np.asarray(f)
            self.init['r'] = np.asarray(r)
            self.init['p'] = np.asarray(p)
            self.init['xi'] = np.asarray(xi)
            self.init['ppar'] = np.array([])
            self.init['pperp'] = np.array([])
        elif ppar is not None and pperp is not None:
            self.init['x'] = np.asarray(f)
            self.init['r'] = np.asarray(r)
            self.init['ppar'] = np.asarray(ppar)
            self.init['pperp'] = np.asarray(pperp)
            self.init['p'] = np.array([])
            self.init['xi'] = np.array([])
        else:
            raise EquationException("{}: No momentum grid given for initial value.".format(self.name))

        # Reset initial profiles (if any)
        self.rn0 = self.rT0 = None
        self.n0 = self.T0 = None

        self.verifyInitialDistribution()


    def setRippleMode(self, mode):
        """
        Enables/disables inclusion of pitch scattering due to the magnetic ripple.

        :param int mode: Flag indicating whether or not to include magnetic ripple effects.
        """
        if type(mode) == bool:
            self.ripplemode = RIPPLE_MODE_INCLUDE if mode else RIPPLE_MODE_NEGLECT
        else:
            self.ripplemode = int(mode)


    def setSynchrotronMode(self, mode):
        """
        Sets the type of synchrotron losses to have (either enabled or disabled).

        :param int mode: Flag indicating whether or not to enable synchrotron losses (may be bool).
        """
        if type(mode) == bool:
            self.synchrotronmode = SYNCHROTRON_MODE_INCLUDE if mode else SYNCHROTRON_MODE_NEGLECT
        else:
            self.synchrotronmode = int(mode)


    def fromdict(self, data):
        """
        Load data for this object from the given dictionary.

        :param dict data: Dictionary to load distribution function from.
        """
        def scal(v):
            if type(v) == np.ndarray: return v[0]
            else: return v

        if 'boundarycondition' in data:
            self.boundarycondition = data['boundarycondition']
        if 'adv_interp' in data:
            self.adv_interp_r = data['adv_interp']['r']
            self.adv_interp_p1 = data['adv_interp']['p1']
            self.adv_interp_p2 = data['adv_interp']['p2']
            self.fluxlimiterdamping = data['adv_interp']['fluxlimiterdamping']
        if 'adv_jac_mode' in data:
            self.adv_jac_r = data['adv_jac_mode']['r']
            self.adv_jac_p1 = data['adv_jac_mode']['p1']
            self.adv_jac_p2 = data['adv_jac_mode']['p2']
        if 'init' in data:
            self.init = data['init']
        elif ('n0' in data) and ('T0' in data):
            self.rn0 = data['n0']['r']
            self.n0  = data['n0']['x']
            self.rT0 = data['T0']['r']
            self.T0  = data['T0']['x']
        elif self.grid.enabled:
            raise EquationException("{}: Unrecognized specification of initial distribution function.".format(self.name))

        if 'ripplemode' in data:
            self.ripplemode = int(scal(data['ripplemode']))

        if 'synchrotronmode' in data:
            self.synchrotronmode = data['synchrotronmode']
            if type(self.synchrotronmode) != int:
                self.synchrotronmode = int(self.synchrotronmode[0])

        if 'transport' in data:
            self.transport.fromdict(data['transport'])

        self.verifySettings()


    def todict(self):
        """
        Returns a Python dictionary containing all settings of this
        DistributionFunction object.

        :return: a dictionary, containing all settings of this object, which can be directly given to DREAM.
        """
        data = {}
        if self.grid.enabled:
            data = {'boundarycondition': self.boundarycondition}
            data['adv_interp'] = {}
            data['adv_interp']['r']  = self.adv_interp_r
            data['adv_interp']['p1'] = self.adv_interp_p1
            data['adv_interp']['p2'] = self.adv_interp_p2
            data['adv_jac_mode'] = {}
            data['adv_jac_mode']['r'] = self.adv_jac_r
            data['adv_jac_mode']['p1'] = self.adv_jac_p1
            data['adv_jac_mode']['p2'] = self.adv_jac_p2
            data['adv_interp']['fluxlimiterdamping'] = self.fluxlimiterdamping
            if self.init is not None:
                data['init'] = {}
                data['init']['x'] = self.init['x']
                data['init']['r'] = self.init['r']

                if self.init['p'].size > 0 and self.init['xi'].size > 0:
                    data['init']['p'] = self.init['p']
                    data['init']['xi'] = self.init['xi']
                elif self.init['ppar'].size > 0 and self.init['pperp'].size > 0:
                    data['init']['ppar'] = self.init['ppar']
                    data['init']['pperp'] = self.init['pperp']
            elif self.n0 is not None:
                data['n0'] = { 'r': self.rn0, 'x': self.n0 }
                data['T0'] = { 'r': self.rT0, 'x': self.T0 }
            
            data['ripplemode'] = self.ripplemode
            data['synchrotronmode'] = self.synchrotronmode
            data['transport'] = self.transport.todict()

        return data


    def verifySettings(self):
        """
        Verify that the settings of this unknown are correctly set.
        """
        if self.grid.enabled:
            bc = self.boundarycondition
            if (bc != BC_F_0) and (bc != BC_PHI_CONST) and (bc != BC_DPHI_CONST):
                raise EquationException("{}: Invalid external boundary condition set: {}.".format(self.name, bc))
            ad_int_opts = [
                AD_INTERP_CENTRED, AD_INTERP_DOWNWIND, AD_INTERP_UPWIND, AD_INTERP_UPWIND_2ND_ORDER, 
                AD_INTERP_QUICK, AD_INTERP_SMART, AD_INTERP_MUSCL, AD_INTERP_OSPRE, AD_INTERP_TCDF
            ]
            if self.adv_interp_r not in ad_int_opts:
                raise EquationException("{}: Invalid radial interpolation coefficient set: {}.".format(self.name, self.adv_interp_r))
            if self.adv_interp_p1 not in ad_int_opts:
                raise EquationException("{}: Invalid p1 interpolation coefficient set: {}.".format(self.name, self.adv_interp_p1))
            if self.adv_interp_p2 not in ad_int_opts:
                raise EquationException("{}: Invalid p2 interpolation coefficient set: {}.".format(self.name, self.adv_interp_p2))
            if (self.fluxlimiterdamping<0.0) or (self.fluxlimiterdamping>1.0):
                raise EquationException("{}: Invalid flux limiter damping coefficient: {}. Choose between 0 and 1.".format(self.name, self.fluxlimiterdamping))
            if self.init is not None:
                self.verifyInitialDistribution()
            elif (self.n0 is not None) or (self.T0 is not None):
                self.verifyInitialProfiles()
            else:
                raise EquationException("{}: Invalid/no initial condition set for the distribution function.".format(self.name))

            if type(self.ripplemode) == bool:
                self.setRippleMode(self.ripplemode)
            elif type(self.ripplemode) != int:
                raise EquationException("{}: Invalid type of ripple mode option: {}".format(self.name, type(self.ripplemode)))
            else:
                opt = [RIPPLE_MODE_NEGLECT, RIPPLE_MODE_INCLUDE]
                if self.ripplemode not in opt:
                    raise EquationException("{}: Invalid option for ripple mode.".format(self.name, self.ripplemode))

            if type(self.synchrotronmode) == bool:
                self.setSynchrotronMode(self.synchrotronmode)
            elif type(self.synchrotronmode) != int:
                raise EquationException("{}: Invalid type of synchrotron mode option: {}".format(self.name, type(self.synchrotronmode)))
            else:
                opt = [SYNCHROTRON_MODE_NEGLECT, SYNCHROTRON_MODE_INCLUDE]
                if self.synchrotronmode not in opt:
                    raise EquationException("{}: Invalid option for synchrotron mode.".format(self.name, self.synchrotronmode))

            self.transport.verifySettings()


    def verifyInitialDistribution(self):
        """
        Verifies that the initial distribution function has
        been set correctly and consistently.
        """
        if self.init is None:
            raise EquationException("{}: No initial distribution function specified.".format(self.name))

        nr = self.init['r'].size
        p1, p2 = None, None
        p1name, p2name = None, None
        np1, np2 = 0, 0

        if self.init['p'].size > 0 and self.init['xi'].size > 0:
            p1name = 'p'
            p2name = 'xi'
        elif self.init['ppar'].size > 0 and self.init['pperp'].size > 0:
            p1name = 'ppar'
            p2name = 'pperp'
        else:
            raise EquationException("{}: No momentum grid given for initial value.".format(self.name))

        p1 = self.init[p1name]
        p2 = self.init[p2name]

        if len(p1.shape) != 1:
            raise EquationException("{}: Invalid dimensions of momentum grid '{}'. Must be 1D array.".format(self.name, p1name))
        elif len(p2.shape) != 1:
            raise EquationException("{}: Invalid dimensions of momentum grid '{}'. Must be 1D array.".format(self.name, p2name))

        np1 = p1.size
        np2 = p2.size

        if self.init['x'].shape != (nr, np2, np1):
            raise EquationException("{}: Invalid size of initial distribution function: {}. Expected: {}.".format(self.name, self.init['x'].shape, (nr, np2, np1)))


    def verifyInitialProfiles(self):
        """
        Verifies that the initial density and temperature profiles
        are set correctly.
        """
        if (self.n0 is None) or (self.T0 is None):
            raise EquationException("{}: No initial density and/or temperature profiles specified.".format(self.name))
        if (self.rn0 is None) or (self.rT0 is None):
            raise EquationException("{}: No radial grids specified for the density and/or temperature profiles.".format(self.name))

        if (self.n0.ndim != 1) or (self.rn0.ndim != 1) or (self.n0.size != self.rn0.size):
            raise EquationException("{}: Invalid number of elements of density profile: {}. Corresponding radial grid has {} elements."
                .format(self.name, self.n0.size, self.rn0.size))
        if (self.T0.ndim != 1) or (self.rT0.ndim != 1) or (self.T0.size != self.rT0.size):
            raise EquationException("{}: Invalid number of elements of temperature profile: {}. Corresponding radial grid has {} elements."
                .format(self.name, self.T0.size, self.rT0.size))

<|MERGE_RESOLUTION|>--- conflicted
+++ resolved
@@ -28,15 +28,8 @@
 SYNCHROTRON_MODE_NEGLECT = 1
 SYNCHROTRON_MODE_INCLUDE = 2
 
-<<<<<<< HEAD
-=======
 RIPPLE_MODE_NEGLECT = 1
 RIPPLE_MODE_INCLUDE = 2
-
->>>>>>> 68e46ba4
-HOT_REGION_P_MODE_MC = 1
-HOT_REGION_P_MODE_THERMAL = 2
-HOT_REGION_P_MODE_THERMAL_SMOOTH = 3
 
 class DistributionFunction(UnknownQuantity):
     
@@ -94,44 +87,24 @@
         """
         self.boundarycondition = bc
 
-<<<<<<< HEAD
-=======
-
-    def setHotRegionThreshold(self, pThreshold=10, pMode=HOT_REGION_P_MODE_THERMAL):
-        """
-        Sets the boundary 'pThreshold' which defines the cutoff separating 'cold'
-        from 'hot' electrons when using collfreq_mode FULL. 
-
-        :param float pThreshold: Value to use for the threshold momentum.
-        :param int pMod:         Flag indicating how ``pThreshold`` is specified.
-        """
-        self.pThreshold = pThreshold
-        self.pThresholdMode = pMode
-
-
->>>>>>> 68e46ba4
     def setAdvectionInterpolationMethod(self,ad_int=None, ad_int_r=AD_INTERP_CENTRED,
         ad_int_p1=AD_INTERP_CENTRED, ad_int_p2=AD_INTERP_CENTRED, ad_jac=None, 
         ad_jac_r=AD_INTERP_JACOBIAN_LINEAR, ad_jac_p1=AD_INTERP_JACOBIAN_LINEAR,
         ad_jac_p2=AD_INTERP_JACOBIAN_LINEAR, fluxlimiterdamping=1.0):
         """
-<<<<<<< HEAD
-        'ad_int' sets the interpolation method that is used
-        in the advection terms of the kinetic equation.
-        To set all three components, provide ad_int. Otherwise
-        the three components can use separate interpolation methods.
-        'ad_jac' sets the interpolation method used in the jacobian
-=======
         Sets the interpolation method that is used in the advection terms of
-        the kinetic equation. To set all three components, provide ad_int.
+        the kinetic equation. To set all three components, provide ad_int and/or ad_jac.
         Otherwise the three components can use separate interpolation methods.
-
+        
         :param int ad_int:               Interpolation method to use for all coordinates.
         :param int ad_int_r:             Interpolation method to use for the radial coordinate.
         :param int ad_int_p1:            Interpolation method to use for the first momentum coordinate.
         :param int ad_int_p2:            Interpolation method to use for the second momentum coordinate.
+        :param int ad_jac:               Jacobian interpolation mode to use for all coordinates.
+        :param int ad_jac_r:             Jacobian interpolation mode to use for the radial coordinate.
+        :param int ad_jac_p1:            Jacobian interpolation mode to use for the first momentum coordinate.
+        :param int ad_jac_p2:            Jacobian interpolation mode to use for the second momentum coordinate.
         :param float fluxlimiterdamping: Damping parameter used to under-relax the interpolation coefficients during non-linear iterations (should be between 0 and 1).
->>>>>>> 68e46ba4
         """
         self.fluxlimiterdamping = fluxlimiterdamping
         if ad_int is not None:
