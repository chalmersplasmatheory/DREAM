--- conflicted
+++ resolved
@@ -64,11 +64,7 @@
 
 class RunawayElectrons(UnknownQuantity,PrescribedInitialParameter):
 
-<<<<<<< HEAD
-    def __init__(self, settings, density=0, radius=0, avalanche=AVALANCHE_MODE_NEGLECT, dreicer=DREICER_RATE_DISABLED, compton=COMPTON_MODE_NEGLECT, Eceff=COLLQTY_ECEFF_MODE_FULL, pCutAvalanche=0, comptonPhotonFlux=0, tritium=False, hottail=HOTTAIL_MODE_DISABLED, lcfs_loss=LCFS_LOSS_MODE_DISABLED): # Loss term
-=======
-    def __init__(self, settings, density=0, radius=0, avalanche=AVALANCHE_MODE_NEGLECT, dreicer=DREICER_RATE_DISABLED, compton=COMPTON_MODE_NEGLECT, Eceff=COLLQTY_ECEFF_MODE_FULL, pCutAvalanche=0, comptonPhotonFlux=0, tritium=TRITIUM_MODE_NEGLECT, hottail=HOTTAIL_MODE_DISABLED):
->>>>>>> 94f6adf1
+    def __init__(self, settings, density=0, radius=0, avalanche=AVALANCHE_MODE_NEGLECT, dreicer=DREICER_RATE_DISABLED, compton=COMPTON_MODE_NEGLECT, Eceff=COLLQTY_ECEFF_MODE_FULL, pCutAvalanche=0, comptonPhotonFlux=0, tritium=TRITIUM_MODE_NEGLECT, hottail=HOTTAIL_MODE_DISABLED, lcfs_loss=LCFS_LOSS_MODE_DISABLED): 
         """
         Constructor.
         """
@@ -335,13 +331,10 @@
             'tritium': self.tritium,
             'hottail': self.hottail,
             'negative_re': self.negative_re,
-<<<<<<< HEAD
             'lcfs_loss': self.lcfs_loss, # Loss term
             'lcfs_user_input_psi': self.lcfs_user_input_psi,
             'lcfs_psi_edge_t0': self.lcfs_psi_edge_t0
-=======
             'extrapolateDreicer': self.extrapolateDreicer
->>>>>>> 94f6adf1
         }
         data['compton'] = {
             'mode': self.compton
