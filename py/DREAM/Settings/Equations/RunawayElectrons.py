--- conflicted
+++ resolved
@@ -126,18 +126,15 @@
                 # set fluid compton source and standard ITER flux of 1e18
                 compton = COMPTON_MODE_FLUID
                 if photonFlux is None:
-<<<<<<< HEAD
-                    photonFlux = ITER_PHOTON_FLUX_DENSITY
+                    photonFlux = np.array([ITER_PHOTON_FLUX_DENSITY])
+                    photonFlux_t = np.array([0])
 
             if compton == COMPTON_RATE_ITER_DMS_KINETIC:
                 # set fluid compton source and standard ITER flux of 1e18
                 compton = COMPTON_MODE_KINETIC
                 if photonFlux is None:
-                    photonFlux = ITER_PHOTON_FLUX_DENSITY
-=======
                     photonFlux = np.array([ITER_PHOTON_FLUX_DENSITY])
                     photonFlux_t = np.array([0])
->>>>>>> b13dce9d
             
             if photonFlux is None:
                 raise EquationException("n_re: Compton photon flux must be set.")
