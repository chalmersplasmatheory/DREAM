--- conflicted
+++ resolved
@@ -619,8 +619,6 @@
                 self.t_delay=np.zeros(self.rp.shape)
             else:
                 self.t_delay=np.array([0])
-<<<<<<< HEAD
-
         # t_delay is expected to be an array with one element per shard
         else:
             if np.isscalar(self.t_delay):
@@ -629,22 +627,17 @@
                 else:
                     self.t_delay = np.array([self.t_delay])
 
-=======
->>>>>>> 73685b81
         if self.nbrShiftGridCell is None:
             if self.rp is not None:
                 self.nbrShiftGridCell = np.zeros(self.rp.shape)
             else:
                 self.nbrShiftGridCell = np.array([0])
-<<<<<<< HEAD
-=======
+        
         if self.TDrift is None:
             if self.rp is not None:
                 self.TDrift = np.zeros(self.rp.shape)
             else:
                 self.TDrift=np.array([0])
-
->>>>>>> 73685b81
             
         data = {
             'velocity': self.velocity,
