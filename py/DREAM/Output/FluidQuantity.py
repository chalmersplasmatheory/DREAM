--- conflicted
+++ resolved
@@ -447,14 +447,9 @@
         time = time*time_scale_factor
 
         if time_derivative:
-<<<<<<< HEAD
             integrated_data = self.integral(w=w)
-            ax.plot(time[1:-1], (integrated_data[2:]-integrated_data[:-2])/((time[2:]-time[:-2])/time_scale_factor), **kwargs)
-            #ax.plot(time[:-1], np.diff(self.integral(w=w))/np.diff(time/time_scale_factor), **kwargs)
-=======
-            tm = time[:-1]
-            v = np.diff(self.integral(w=w))/np.diff(time/time_scale_factor)
->>>>>>> d334b9cb
+            tm = time[1:-1]
+            v = (integrated_data[2:]-integrated_data[:-2])/((time[2:]-time[:-2])/time_scale_factor)
         else:
             tm = time
             v = self.integral(w=w)
