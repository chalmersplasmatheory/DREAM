
import numpy as np
import DREAM.Settings.MomentumGrid as MomentumGrid
from .Equilibrium import Equilibrium
from .OutputException import OutputException
from .PXiGrid import PXiGrid
from .PparPperpGrid import PparPperpGrid


class Grid:
    

    def __init__(self, grid=None):
        """
        Constructor.

        grid: Grid data from DREAM output.
        """
        self.t = None
        self.r = None
        self.r_f = None
        self.dr = None
        self.VpVol = None
<<<<<<< HEAD
        self.VpVol_f = None
=======
        self.eq = None
>>>>>>> 9ef970e3
        self.hottail = None
        self.runaway = None

        # Geometric quantities
        self.effectivePassingFraction = None
        self.xi0TrappedBoundary = None
        self.toroidalFlux = None

        if grid is not None:
            self.setGrid(grid)


    def __contains__(self, item):
        """
        Overrides the Python 'in' operator.
        """
        return item in self.__dict__


    def __str__(self):
        """
        Convert this object to a string.
        """
        s  = "DREAM Grid Object\n"
        s += "   t: {} elements from {} to {}\n".format(self.t.size, self.t[0], self.t[-1])
        s += "   r: {} elements from {} to {}\n".format(self.r.size, self.r[0], self.r[-1])
        s += "   hottail   ({})\n{}".format(self.strType(self.hottail) if self.hottail is not None else 'DISABLED', self.strGrid(self.hottail))
        s += "   runaway   ({})\n{}".format(self.strType(self.runaway) if self.runaway is not None else 'DISABLED', self.strGrid(self.runaway))

        return s


    def getTimeAndUnit(self, t):
        """
        If 't' is an integer, returns the time at the specified index,
        together with the appropriate unit. Otherwise, if 't' is a float,
        returns the specified time with the appropriate unit.
        """
        if type(t) == int:
            return self.getTimeAndUnit(t=self.t[t])

        unit = ['s', 'ms', r'\mu s', 'ns', 'ps']
        tval = t
        ui = 0

        if tval == 0: return tval, unit[ui]

        while tval < 1 and ui+1 < len(unit):
            tval *= 1e3
            ui += 1

        return tval, unit[ui]


    def integrate(self, data, w=1.0, axis=-1):
        """
        Evaluate a numerical volume integral of the given data
        on this grid.

        data: Data to integrate.
        w:    Optional weighting function.
        axis: Axis to integrate over.
        """
        return (self.VpVol*self.dr * w * data).sum(axis)


    def strType(self, grid):
        """
        Returns the grid type as a string representation
        """
        if grid is None: return ""

        if grid.type == MomentumGrid.TYPE_PXI:
            return 'p/xi'
        elif grid.type == MomentumGrid.TYPE_PPARPPERP:
            return 'ppar/pperp'
        else:
            return '<unknown-type>'


    def strGrid(self, grid):
        """
        Returns some information about the grid as a string.
        """
        if grid is None: return ""

        s  = "      {:6s} {} elements from {} to {}\n".format(grid.p1name+':', grid.p1.size, grid.p1[0], grid.p1[-1])
        s += "      {:6s} {} elements from {} to {}\n".format(grid.p2name+':', grid.p2.size, grid.p2[0], grid.p2[-1])

        return s


    def setGrid(self, grid):
        """
        Set grid data based on output from DREAM.
        """
        self.t = grid['t']
        self.r = grid['r']
        self.r_f = grid['r_f']
        self.dr = grid['dr']
        self.VpVol = grid['VpVol']

        if 'VpVol_f' in grid:
            self.VpVol_f = grid['VpVol_f']

        if 'R0' in grid:
            self.R0 = grid['R0']
        if 'a' in grid:
            self.a = grid['a']

        if 'geometry' in grid:        
            geom = grid['geometry']
            self.effectivePassingFraction = geom['effectivePassingFraction']
            self.xi0TrappedBoundary = geom['xi0TrappedBoundary']
            self.toroidalFlux = geom['toroidalFlux']
            self.GR0 = geom['GR0']
            self.Bmin = geom['Bmin']
            self.Bmax = geom['Bmax']
            self.FSA_BOverBmin2 = geom['FSA_BOverBmin2']
            self.FSA_BOverBmin = geom['FSA_BOverBmin']
            self.FSA_R02OverR2 = geom['FSA_R02OverR2']
            self.FSA_NablaR2_R02OverR2 = geom['FSA_NablaR2_R02OverR2']

        if 'eq' in grid:
            self.eq = Equilibrium(grid['eq'])
        
        # Workaround for initial data which doesn't have a time grid from DREAM
        # (TODO we should fix this in the kernel instead)
        if self.t.size == 0:
            self.t = np.array([0])

        if 'hottail' in grid:
            self.hottail = self._generateMomentumGrid('hottail', data=grid['hottail'])

        if 'runaway' in grid:
            self.runaway = self._generateMomentumGrid('runaway', data=grid['runaway'])


    def _generateMomentumGrid(self, name, data):
        """
        Generate momentum grid object of the appropriate type.

        name: Grid name.
        data: Raw grid data from DREAM output file.
        """
        if data['type'] == MomentumGrid.TYPE_PXI:
            return PXiGrid(name=name, rgrid=self, data=data)
        elif data['type'] == MomentumGrid.TYPE_PPARPPERP:
            return PparPperpGrid(name=name, r=self, data=data)
        else:
            raise OutputException("grid: Unrecognized grid type: {}.".format(data['type']))
            
<|MERGE_RESOLUTION|>--- conflicted
+++ resolved
@@ -21,11 +21,8 @@
         self.r_f = None
         self.dr = None
         self.VpVol = None
-<<<<<<< HEAD
         self.VpVol_f = None
-=======
         self.eq = None
->>>>>>> 9ef970e3
         self.hottail = None
         self.runaway = None
 
