--- conflicted
+++ resolved
@@ -22,11 +22,7 @@
     
     TIMESTEP_TYPE_CONSTANT = 1
     
-<<<<<<< HEAD
-    def __init__(self, filename=None, path="", fromOutput=True):
-=======
     def __init__(self, filename=None, path="", chain=True):
->>>>>>> 1f7d65a0
         """
         Construct a new DREAMSettings object. If 'filename' is given,
         the object is read from the (HDF5) file with that name.
@@ -60,16 +56,10 @@
                 self.load(filename, path=path)
             elif type(filename) == DREAMSettings:
                 self.fromdict(filename.todict())
-<<<<<<< HEAD
-                if fromOutput:
-                    self.fromOutput(filename.output.filename)
-                self.output.setFilename('output.h5')
-=======
 
                 if chain:
                     self.fromOutput(filename.output.filename)
                     self.output.setFilename('output.h5')
->>>>>>> 1f7d65a0
 
     
     def __contains__(self, item):
