--- conflicted
+++ resolved
@@ -26,12 +26,8 @@
 option(DREAM_BUILD_TESTS "Build the test framework" ON)
 option(DREAM_BUILD_PYFACE "Build the DREAM Python interface" OFF)
 option(GIT_SUBMODULE "Check submodules during build" ON)
-<<<<<<< HEAD
 #option(PETSC_WITH_MPI "If ON, indicates that PETSc was linked with MPI" ON)
-=======
-option(PETSC_WITH_MPI "If ON, indicates that PETSc was linked with MPI" ON)
 option(INTERPROC_OPTIM "Allow linker to perform interprocedural optimization" ON)
->>>>>>> d7705a77
 
 # Require position-indepdent code when building PyFace
 cmake_dependent_option(
