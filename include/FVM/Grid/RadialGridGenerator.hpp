//namespace DREAM::FVM { class RadialGridGenerator; }

#include "FVM/config.h"
#include "FVM/Grid/MomentumGrid.hpp"
#include "FVM/Grid/RadialGrid.hpp"
#include "FVM/Grid/fluxGridType.enum.hpp"
#include <functional>
#include "gsl/gsl_spline.h"
#include "gsl/gsl_integration.h"
#include "gsl/gsl_min.h"

#ifndef _DREAM_FVM_RADIAL_GRID_GENERATOR_HPP
#define _DREAM_FVM_RADIAL_GRID_GENERATOR_HPP

/***************************************************
 * Base class for radial grid generators. *
 ***************************************************/

namespace DREAM::FVM {
    class RadialGridGenerator {

    private:
        len_t nr = 0;

    protected:
        virtual real_t FindMagneticFieldExtremum(
			len_t ir, int_t sgn, enum fluxGridType
		);
        gsl_min_fminimizer *gsl_fmin;

        len_t ntheta_interp;
        real_t R0;
        real_t  *Bmin=nullptr,       *Bmin_f,               // minimum B on flux surface
                *Bmax,               *Bmax_f,               // maximum B on flux surface
                *theta_Bmin,         *theta_Bmin_f,         // poloidal angle of minimum B
                *theta_Bmax,         *theta_Bmax_f,         // poloidal angle of maximum B
                *xi0TrappedBoundary, *xi0TrappedBoundary_f, // pitch of trapped-passing boundary
                *BtorGOverR0,        *BtorGOverR0_f,        // toroidal magnetic field strength (G(r)/R0, where G(r)/R is the true toroidal field) 
                *psiPrimeRef,        *psiPrimeRef_f;        // radial derivative of reference poloidal flux (normalized to R0), (in cylindrical geometry is the poloidal magnetic field strength)
        // TODO: in the interface, specify jtotRef instead of psiPrimeRef, where jtotRef
        //       is a reference current profile from which we calculate the generated poloidal magnetic field (or flux derivative) 

        // Tolerance to use when switching between cartesian and flux surface coordinates
        // Increasing the value of this tolerance seem to make it hard for SPI simulations
        // to converge without also increasing the overall generak tolerance for the Newton solver,
        // which is why we use this rather small value here. It does however not seem to slow down the
        // simulations significantly
        const real_t CartesianCoordinateTol = 1e-6;
        
        // True if the flux surfaces are up-down symmetric, i.e. if B(theta) = B(-theta)
        // where (if true) theta=0 must correspond to outermost low-field side, B(0) = B_min. 
        bool isUpDownSymmetric = false;

        void SetNr(const len_t n) { this->nr = n; }

        // Return poloidal angle of minimum and maximum magnetic fields.
        // In principle, for extreme poloidal fields, the global minimum will not occur at 0,
        // and we'll handle that scenario with the below functions.
        virtual real_t getTheta_Bmin(const len_t ir) {
            return FindMagneticFieldExtremum(ir,1,FLUXGRIDTYPE_DISTRIBUTION);
        }
        virtual real_t getTheta_Bmax(const len_t ir) {
            return FindMagneticFieldExtremum(ir,-1,FLUXGRIDTYPE_DISTRIBUTION);
        }
        virtual real_t getTheta_Bmin_f(const len_t ir) {
            return FindMagneticFieldExtremum(ir,1,FLUXGRIDTYPE_RADIAL);
        }
        virtual real_t getTheta_Bmax_f(const len_t ir) {
            return FindMagneticFieldExtremum(ir,-1,FLUXGRIDTYPE_RADIAL);
        }
        
    public:
        RadialGridGenerator(const len_t nr); 
        virtual ~RadialGridGenerator();
        
        len_t GetNr() const { return this->nr; }
        len_t GetNthetaInterp() const { return this->ntheta_interp; }

        virtual void GetRThetaPhiFromCartesian(real_t*, real_t*, real_t*, real_t , real_t , real_t, real_t, real_t )=0;
        virtual void GetGradRCartesian(real_t* ,real_t, real_t, real_t)=0;
        virtual real_t FindClosestApproach(real_t , real_t , real_t , real_t , real_t , real_t );

        virtual bool NeedsRebuild(const real_t t) const = 0;
        virtual bool Rebuild(const real_t t, RadialGrid*) = 0;
        virtual void RebuildJacobians(RadialGrid*);
        bool IsFieldSymmetric(){return isUpDownSymmetric;}

        virtual real_t BAtTheta(const len_t ir, const real_t theta);
        virtual real_t BAtTheta_f(const len_t ir, const real_t theta);
        
        // The following functions set the geometry and are implemented in derived classes
        virtual real_t JacobianAtTheta(const len_t ir, const real_t theta) = 0;
        virtual real_t ROverR0AtTheta(const len_t ir, const real_t theta) = 0;
        virtual real_t NablaR2AtTheta(const len_t ir, const real_t theta) = 0;
        virtual real_t JacobianAtTheta_f(const len_t ir, const real_t theta) = 0;
        virtual real_t ROverR0AtTheta_f(const len_t ir, const real_t theta) = 0;
        virtual real_t NablaR2AtTheta_f(const len_t ir, const real_t theta) = 0;
        
        virtual void EvaluateGeometricQuantities(const len_t ir, const real_t theta, real_t &B, real_t &Jacobian, real_t &ROverR0, real_t &NablaR2) = 0;
        virtual void EvaluateGeometricQuantities_fr(const len_t ir, const real_t theta, real_t &B, real_t &Jacobian, real_t &ROverR0, real_t &NablaR2) = 0;

		// Helper routines for saving equilibrium to output
		virtual const real_t GetZ0() = 0;
		virtual const len_t GetNPsi() = 0;
		virtual const len_t GetNTheta() = 0;
<<<<<<< HEAD
		virtual const real_t *GetFluxSurfaceROverR0() = 0;
		virtual const real_t *GetFluxSurfaceROverR0_f() = 0;
		virtual const real_t *GetFluxSurfaceZ() = 0;
		virtual const real_t *GetFluxSurfaceZ_f() = 0;
=======
		virtual const real_t *GetFluxSurfaceRMinusR0() = 0;
		virtual const real_t *GetFluxSurfaceRMinusR0_f() = 0;
		virtual const real_t *GetFluxSurfaceZMinusZ0() = 0;
		virtual const real_t *GetFluxSurfaceZMinusZ0_f() = 0;
>>>>>>> 59ee2a48
		virtual const real_t *GetPoloidalAngle() = 0;
        
    };
}

#endif/*_DREAM_FVM_RADIAL_GRID_GENERATOR_HPP*/<|MERGE_RESOLUTION|>--- conflicted
+++ resolved
@@ -103,17 +103,10 @@
 		virtual const real_t GetZ0() = 0;
 		virtual const len_t GetNPsi() = 0;
 		virtual const len_t GetNTheta() = 0;
-<<<<<<< HEAD
-		virtual const real_t *GetFluxSurfaceROverR0() = 0;
-		virtual const real_t *GetFluxSurfaceROverR0_f() = 0;
-		virtual const real_t *GetFluxSurfaceZ() = 0;
-		virtual const real_t *GetFluxSurfaceZ_f() = 0;
-=======
 		virtual const real_t *GetFluxSurfaceRMinusR0() = 0;
 		virtual const real_t *GetFluxSurfaceRMinusR0_f() = 0;
 		virtual const real_t *GetFluxSurfaceZMinusZ0() = 0;
 		virtual const real_t *GetFluxSurfaceZMinusZ0_f() = 0;
->>>>>>> 59ee2a48
 		virtual const real_t *GetPoloidalAngle() = 0;
         
     };
