#include "FVM/Grid/RadialGrid.hpp"

#ifndef _DREAM_FVM_FLUX_SURFACE_AVERAGER_HPP
#define _DREAM_FVM_FLUX_SURFACE_AVERAGER_HPP

namespace DREAM::FVM { class FluxSurfaceAverager; }

#include "FVM/Grid/FluxSurfaceQuantity.hpp"
#include <functional>
#include "gsl/gsl_integration.h"
#include "gsl/gsl_roots.h"




namespace DREAM::FVM {
    class FluxSurfaceAverager {

    public:
        /**
         * The interpolation method used when
         * interpolating from reference magnetic
         * data from RadialGridGenerator to grid
         * points requested by quadrature rule.
         */ 
        enum interp_method {
            INTERP_LINEAR, // Linear interpolation
            INTERP_STEFFEN // Extremum-preserving spline
        };

        /**
         * Which quadrature rule is used for 
         * evaluating flux surface integrals.
         */
        enum quadrature_method {
            QUAD_FIXED_LEGENDRE,
            QUAD_FIXED_CHEBYSHEV,
            QUAD_ADAPTIVE
        };

    private:
        // Pointer to the RadialGrid which owns 
        // this FluxSurfaceAverager.
        RadialGrid *rGrid;


        /**
         * True if geometry is up-down symmetric, and 
         * theta_ref[0] = 0, theta_ref[ntheta_ref-1] = pi
         * and B[ir][0] = Bmin[ir] (i.e. 0 is outboard side).
         */
        bool geometryIsSymmetric;

        /**
         * Is true if FluSurfaceAverager is constructed with 
         * QUAD_ADAPTIVE. Overrides a bunch of stuff and evaluates
         * flux surface averages with an adaptive quadrature.
         */ 
        bool integrateAdaptive = false;

        // Number of radial grid points on distribution grid
        len_t nr;


        // Number of reference poloidal angle points
        len_t ntheta_ref;

        /**
         * Poloidal angle grid points on reference
         * grid used by RadialGridGenerator
         * (same on all radii. Size: ntheta_ref)
         */
        real_t *theta_ref = nullptr;

        FluxSurfaceQuantity 
            *B = nullptr,
            *Jacobian = nullptr,
            *ROverR0 = nullptr,
            *NablaR2 = nullptr;

        gsl_integration_fixed_workspace *gsl_w = nullptr;
        gsl_integration_workspace *gsl_adaptive;
        gsl_root_fsolver *gsl_fsolver;
<<<<<<< HEAD
        gsl_integration_qaws_table *qaws_table_passing;
        gsl_integration_qaws_table *qaws_table_trapped;
=======
        gsl_integration_qaws_table *qaws_table;
>>>>>>> 785f7068
        int QAG_KEY = GSL_INTEG_GAUSS41;

        len_t ntheta_interp; // number of poloidal grid points
        real_t  
            *theta   = nullptr, // poloidal grid points
            *weights = nullptr, // corresponding quadrature weights
            theta_max;

        // poloidal angles of minimum and maximum magnetic field strength.
        real_t 
            *theta_Bmin = nullptr,
            *theta_Bmin_f,
            *theta_Bmax,
            *theta_Bmax_f;

        void InitializeQuadrature(quadrature_method);
        void DeallocateQuadrature();

        void InitializeReferenceData(
            real_t *theta_Bmin, real_t *theta_Bmin_f,
            real_t *theta_Bmax, real_t *theta_Bmax_f
        );
        void DeallocateReferenceData();
        
        static real_t FluxSurfaceIntegralFunction(real_t x, void *p);

        real_t GetVpVol(len_t ir, fluxGridType);

    public:
        FluxSurfaceAverager(
            RadialGrid*, bool geometryIsSymmetric = false, len_t ntheta_interp = 10,
            interp_method im = INTERP_LINEAR, quadrature_method qm = QUAD_FIXED_LEGENDRE
        );
        ~FluxSurfaceAverager();

        void Rebuild();

        real_t EvaluateFluxSurfaceIntegral(len_t ir, fluxGridType, std::function<real_t(real_t,real_t,real_t)>);
        real_t CalculateFluxSurfaceAverage(len_t ir, fluxGridType, std::function<real_t(real_t,real_t,real_t)>);
        real_t EvaluatePXiBounceIntegralAtP(len_t ir, real_t p, real_t xi0, fluxGridType, std::function<real_t(real_t,real_t,real_t,real_t)> F);
        real_t CalculatePXiBounceAverageAtP(len_t ir, real_t p, real_t xi0, fluxGridType fluxGridType, std::function<real_t(real_t,real_t,real_t,real_t)> F);

        const len_t GetNTheta() const
            {return ntheta_interp;}    
        const real_t *GetTheta() const
            {return theta;}        
        const real_t *GetWeights() const
            {return weights;}        
        const real_t GetThetaMax() const    
            {return theta_max;}

        void SetReferenceMagneticFieldData(
            len_t ntheta_ref, real_t *theta_ref,
            real_t **B_ref, real_t **B_ref_f,
            real_t **Jacobian_ref, real_t **Jacobian_ref_f,
            real_t **ROverR0_ref ,real_t **ROverR0_ref_f, 
            real_t **NablaR2_ref, real_t **NablaR2_ref_f,
            real_t *theta_Bmin, real_t *theta_Bmin_f, // poloidal angle of B=Bmin
            real_t *theta_Bmax, real_t *theta_Bmax_f  // poloidal angle of B=Bmax
        );

        FluxSurfaceQuantity *GetB(){return B;}
        FluxSurfaceQuantity *GetJacobian(){return Jacobian;}
        FluxSurfaceQuantity *GetROverR0(){return ROverR0;}
        FluxSurfaceQuantity *GetNablaR2(){return NablaR2;}
        
        real_t GetBmin(len_t ir, fluxGridType, real_t *theta_Bmin = nullptr);
        real_t GetBmax(len_t ir, fluxGridType, real_t *theta_Bmax = nullptr);


        bool isGeometrySymmetric(){return geometryIsSymmetric;}
        bool isIntegrationAdaptive(){return integrateAdaptive;}


        static void FindThetas(real_t theta_Bmin, real_t theta_Bmax, real_t *theta1, real_t *theta2, gsl_function, gsl_root_fsolver*);
        static void FindRoot(real_t *x_lo, real_t *x_up, real_t *root, gsl_function, gsl_root_fsolver*);
        static void FindBouncePoints(len_t ir, real_t Bmin, real_t theta_Bmin, real_t theta_Bmax, const FluxSurfaceQuantity *B, real_t xi0, fluxGridType, real_t *thetab_1, real_t *thetab_2, gsl_root_fsolver*);
        static real_t xiParticleFunction(real_t, void*);

    };
}

#endif/*_DREAM_FVM_FLUX_SURFACE_AVERAGER_HPP*/
<|MERGE_RESOLUTION|>--- conflicted
+++ resolved
@@ -81,12 +81,7 @@
         gsl_integration_fixed_workspace *gsl_w = nullptr;
         gsl_integration_workspace *gsl_adaptive;
         gsl_root_fsolver *gsl_fsolver;
-<<<<<<< HEAD
-        gsl_integration_qaws_table *qaws_table_passing;
-        gsl_integration_qaws_table *qaws_table_trapped;
-=======
         gsl_integration_qaws_table *qaws_table;
->>>>>>> 785f7068
         int QAG_KEY = GSL_INTEG_GAUSS41;
 
         len_t ntheta_interp; // number of poloidal grid points
