--- conflicted
+++ resolved
@@ -31,17 +31,10 @@
 			virtual const real_t GetZ0() override { return 0; }
 			virtual const len_t GetNPsi() override { return 0; }
 			virtual const len_t GetNTheta() override { return 0; }
-<<<<<<< HEAD
-			virtual const real_t *GetFluxSurfaceROverR0() override { return nullptr; }
-			virtual const real_t *GetFluxSurfaceROverR0_f() override { return nullptr; }
-			virtual const real_t *GetFluxSurfaceZ() override { return nullptr; }
-			virtual const real_t *GetFluxSurfaceZ_f() override { return nullptr; }
-=======
 			virtual const real_t *GetFluxSurfaceRMinusR0() override { return nullptr; }
 			virtual const real_t *GetFluxSurfaceRMinusR0_f() override { return nullptr; }
 			virtual const real_t *GetFluxSurfaceZMinusZ0() override { return nullptr; }
 			virtual const real_t *GetFluxSurfaceZMinusZ0_f() override { return nullptr; }
->>>>>>> 59ee2a48
 			virtual const real_t *GetPoloidalAngle() override { return nullptr; }
     };
 
