--- conflicted
+++ resolved
@@ -36,11 +36,7 @@
         virtual void SetWeights() override {
             len_t offset = 0;
             for (len_t ir = 0; ir < nr; ir++){
-<<<<<<< HEAD
-                real_t Gamma_ava = REFluid->GetAvalancheGrowthRate(ir);
-=======
                 const real_t *GammaAva = REFluid->GetAvalancheGrowthRate();
->>>>>>> 1e25ca80
                 for(len_t i = 0; i < n1[ir]*n2[ir]; i++)
                     weights[offset + i] = scaleFactor*GammaAva[offset + i];
                 offset += n1[ir]*n2[ir];
