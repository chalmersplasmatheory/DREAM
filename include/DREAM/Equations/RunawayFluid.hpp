--- conflicted
+++ resolved
@@ -69,16 +69,10 @@
         
         real_t *EDreic=nullptr;                  // Dreicer field
         real_t *criticalREMomentum=nullptr;      // Critical momentum for runaway p_star 
-<<<<<<< HEAD
         real_t *avaPcFactor=nullptr;
-=======
-        real_t *criticalREMomentumInvSq=nullptr; // Inverse square p_star
-        real_t *criticalREMomentumInvSqAlt=nullptr; // Inverse square p_star with alternative formula
->>>>>>> b9d7a416
         real_t *pc_COMPLETESCREENING = nullptr;
         real_t *pc_NOSCREENING = nullptr;
         real_t *avalancheGrowthRate=nullptr;     // (dnRE/dt)_ava = nRE*Gamma_ava
-        real_t *avalancheGrowthRateAlt=nullptr;  // (dnRE/dt)_ava = nRE*Gamma_ava with alternative formula
         real_t *dreicerRunawayRate=nullptr;      // (dnRE/dt)_Dreicer = gamma_Dreicer
         real_t *tritiumRate=nullptr;             // (dnRE/dt)_Tritium = nTritium * ...
         real_t *comptonRate=nullptr;             // (dnRE/dt)_Compton = n_tot * ...
@@ -116,8 +110,6 @@
         
         
         static real_t pStarFunction(real_t, void *);
-        static real_t pStarFunctionAlt(real_t, void *);
-        real_t evaluatePStar(len_t ir, real_t E, gsl_function gsl_func, real_t *nuSHat_COMPSCREEN);
         real_t evaluateBarNuSNuDAtP(len_t ir, real_t p, CollisionQuantity::collqty_settings *inSettings);        
         real_t evaluateNuDHat(len_t ir, real_t p, CollisionQuantity::collqty_settings *inSettings);
         real_t evaluateNuSHat(len_t ir, real_t p, CollisionQuantity::collqty_settings *inSettings);
@@ -201,10 +193,6 @@
             {return avalancheGrowthRate[ir];}
         const real_t* GetAvalancheGrowthRate() const
             {return avalancheGrowthRate;}
-        const real_t GetAvalancheGrowthRateAlt(len_t ir) const
-            {return avalancheGrowthRateAlt[ir];}
-        const real_t* GetAvalancheGrowthRateAlt() const
-            {return avalancheGrowthRateAlt;}
 
         const real_t GetDreicerRunawayRate(len_t ir) const
             { return dreicerRunawayRate[ir]; }
@@ -225,7 +213,6 @@
             {return criticalREMomentum[ir];}
         const real_t* GetEffectiveCriticalRunawayMomentum() const
             {return criticalREMomentum;}
-
         
         ConnorHastie *GetConnorHastieRunawayRate() { return this->dreicer_ConnorHastie; }
         DreicerNeuralNetwork *GetDreicerNeuralNetwork() { return this->dreicer_nn; }
