--- conflicted
+++ resolved
@@ -99,13 +99,8 @@
 			std::vector<IonKineticIonizationTerm*> f_re_kin_rates;
             // List of approximated RE impact ionization rates for teach ion species
             std::vector<IonFluidRunawayIonizationTerm*> n_re_kin_rates;
-<<<<<<< HEAD
 			// Frozen current coefficient
 			DREAM::FrozenCurrentNreCoefficient *n_re_frozen_current=nullptr;
-=======
-
-            
->>>>>>> 7b73b6f8
         };
 
     protected:
