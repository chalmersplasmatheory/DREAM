--- conflicted
+++ resolved
@@ -43,16 +43,10 @@
 
         //Fine structure constant
         static const real_t alpha;
-<<<<<<< HEAD
 
         //Avogadro number
         static const real_t N_Avogadro;
         
-        static const real_t RelativisticMaxwellian(const real_t p, const real_t n, const real_t Tcold);
-        
-=======
->>>>>>> 012fe5a4
-
         //Rydberg constant in eV
         static const real_t Ry;
 
