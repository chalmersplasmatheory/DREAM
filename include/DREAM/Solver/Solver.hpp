#ifndef _DREAM_SOLVER_HPP
#define _DREAM_SOLVER_HPP
/* Definition of the abstract base class 'Solver', which
 * defines the interface for all equation solvers in DREAM.
 */

namespace DREAM { class Solver; class Simulation; class EquationSystem; }

#include <vector>
#include <softlib/SFile.h>
#include "DREAM/ConvergenceChecker.hpp"
#include "DREAM/DiagonalPreconditioner.hpp"
#include "DREAM/Equations/CollisionQuantityHandler.hpp"
#include "DREAM/Equations/RunawayFluid.hpp"
#include "DREAM/Solver/ExternalIterator.hpp"
#include "DREAM/UnknownQuantityEquation.hpp"
#include "DREAM/Equations/SPIHandler.hpp"
#include "FVM/BlockMatrix.hpp"
#include "FVM/FVMException.hpp"
#include "FVM/MatrixInverter.hpp"
#include "FVM/TimeKeeper.hpp"
#include "FVM/UnknownQuantityHandler.hpp"

namespace DREAM {
    class Solver {
    public:
        typedef void (*iteration_finished_func_t)(Simulation*);

    protected:
        FVM::UnknownQuantityHandler *unknowns;
        // List of equations associated with unknowns (owned by the 'EquationSystem')
        std::vector<UnknownQuantityEquation*> *unknown_equations;
        std::vector<len_t> nontrivial_unknowns;

        // Parent equation system
        EquationSystem *eqsys;

        // Mapping from EquationSystem 'unknown_quantity_id' to index
        // in the block matrix representing the system
        std::map<len_t, len_t> unknownToMatrixMapping;

        // Number of rows in any (jacobian) matrix built by
        // this solver (not counting unknowns which should
        // not appear in the matrix)
        len_t matrix_size;

		// Whether or not to provide verbose output
		bool verbose = false;

		// Maximum number of iterations allowed for the external iterator
		len_t extiter_maxiter = 20;

        // Flag indicating which linear solver to use
        enum OptionConstants::linear_solver linearSolver = OptionConstants::LINEAR_SOLVER_LU;
        enum OptionConstants::linear_solver backupSolver = OptionConstants::LINEAR_SOLVER_NONE;

        CollisionQuantityHandler *cqh_hottail, *cqh_runaway;
        RunawayFluid *REFluid;
        IonHandler *ionHandler;
        
        // Convergence checker for linear solver (GMRES primarily)
        ConvergenceChecker *convChecker=nullptr, *eConvChecker=nullptr;
        DiagonalPreconditioner *diag_prec=nullptr;
        FVM::MatrixInverter *inverter=nullptr;
		ExternalIterator *extiter=nullptr;

        // Main matrix inverter to use
        FVM::MatrixInverter *mainInverter=nullptr;
        // Robust backup inverter to use if necessary
        FVM::MatrixInverter *backupInverter=nullptr;

        SPIHandler *SPI;

        /*FVM::DurationTimer
            timerTot, timerCqh, timerREFluid, timerRebuildTerms;*/
        FVM::TimeKeeper *solver_timeKeeper;
        len_t timerTot, timerCqh, timerREFluid, timerSPIHandler, timerRebuildTerms;

        virtual void initialize_internal(const len_t, std::vector<len_t>&) {}

        std::vector<iteration_finished_func_t> callbacks_iterationFinished;

    public:
        Solver(
            FVM::UnknownQuantityHandler*, std::vector<UnknownQuantityEquation*>*,
<<<<<<< HEAD
            EquationSystem*,
=======
			const bool verbose=false,
>>>>>>> 94f6adf1
            enum OptionConstants::linear_solver ls=OptionConstants::LINEAR_SOLVER_LU,
            enum OptionConstants::linear_solver bk=OptionConstants::LINEAR_SOLVER_NONE
        );
        virtual ~Solver();

        void BuildJacobian(const real_t, const real_t, FVM::BlockMatrix*);
        void BuildMatrix(const real_t, const real_t, FVM::BlockMatrix*, real_t*);
        void BuildVector(const real_t, const real_t, real_t*, FVM::BlockMatrix*);
        void RebuildTerms(const real_t, const real_t);

        void CalculateNonTrivial2Norm(const real_t*, real_t*);

        ConvergenceChecker *GetConvergenceChecker() { return convChecker; }
        len_t GetMatrixSize() { return this->matrix_size; }

        //virtual const real_t *GetSolution() const = 0;
        virtual void Initialize(const len_t, std::vector<len_t>&);
        std::vector<len_t> GetNonTrivials() { return this->nontrivial_unknowns; }

        void IterationFinished();
        void RegisterCallback_IterationFinished(iteration_finished_func_t);

        virtual void SetCollisionHandlers(
            CollisionQuantityHandler *cqh_hottail,
            CollisionQuantityHandler *cqh_runaway,
            RunawayFluid *REFluid
        ) {
            this->cqh_hottail = cqh_hottail;
            this->cqh_runaway = cqh_runaway;
            this->REFluid = REFluid;
        }

        virtual void SetSPIHandler(SPIHandler *SPI){this->SPI=SPI;}

        virtual void SetIonHandler(IonHandler *ih) 
            {this->ionHandler = ih;}
        virtual void SetInitialGuess(const real_t*) = 0;
        virtual void Solve(const real_t t, const real_t dt) = 0;

        void Precondition(FVM::Matrix*, Vec);
        void UnPrecondition(Vec);
		bool Verbose() const  { return this->verbose; }
        
        virtual void PrintTimings() = 0;
        void PrintTimings_rebuild();
        virtual void SaveTimings(SFile*, const std::string& path="") = 0;
        void SaveTimings_rebuild(SFile*, const std::string& path="");

        FVM::MatrixInverter *ConstructLinearSolver(const len_t, enum OptionConstants::linear_solver);
        void SetConvergenceChecker(ConvergenceChecker*);
        void SetExternalIteratorConvergenceChecker(ConvergenceChecker*);
		void SetExternalIterator(ExternalIterator*);
		void SetExternalIteratorMaxIterations(const len_t i) { this->extiter_maxiter = i; }
        void SetPreconditioner(DiagonalPreconditioner*);
        void SelectLinearSolver(const len_t);

        virtual void SwitchToBackupInverter();
        void SwitchToMainInverter();

        virtual void WriteDataSFile(SFile*, const std::string&);
    };

    class SolverException : public DREAM::FVM::FVMException {
    public:
        template<typename ... Args>
        SolverException(const std::string &msg, Args&& ... args)
            : FVMException(msg, std::forward<Args>(args) ...) {
            AddModule("Solver");
        }
    };
}

#endif/*_DREAM_SOLVER_HPP*/<|MERGE_RESOLUTION|>--- conflicted
+++ resolved
@@ -83,11 +83,7 @@
     public:
         Solver(
             FVM::UnknownQuantityHandler*, std::vector<UnknownQuantityEquation*>*,
-<<<<<<< HEAD
-            EquationSystem*,
-=======
-			const bool verbose=false,
->>>>>>> 94f6adf1
+            EquationSystem*, const bool verbose=false,
             enum OptionConstants::linear_solver ls=OptionConstants::LINEAR_SOLVER_LU,
             enum OptionConstants::linear_solver bk=OptionConstants::LINEAR_SOLVER_NONE
         );
