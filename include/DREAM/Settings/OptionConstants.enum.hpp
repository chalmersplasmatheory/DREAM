--- conflicted
+++ resolved
@@ -298,7 +298,6 @@
     EQTERM_PARTICLE_SOURCE_EXPLICIT = 3             // S_particle set explicitly as sum of equation terms that alter electron density
 };
 
-<<<<<<< HEAD
 enum eqterm_spi_velocity_mode {
     EQTERM_SPI_VELOCITY_MODE_NONE=1,
     EQTERM_SPI_VELOCITY_MODE_PRESCRIBED=2
@@ -334,7 +333,7 @@
     EQTERM_SPI_ABL_IONIZ_MODE_SINGLY_IONIZED=1,
     EQTERM_SPI_ABL_IONIZ_MODE_SELF_CONSISTENT=2
 };
-=======
+
 enum eqterm_particle_source_shape {
     EQTERM_PARTICLE_SOURCE_SHAPE_MAXWELLIAN = 1,    // Maxwellian shape with temperature T_cold
     EQTERM_PARTICLE_SOURCE_SHAPE_DELTA = 2          // Delta function in p=0
@@ -344,5 +343,4 @@
     EQTERM_HOTTAIL_MODE_DISABLED = 1,               // Hottail RE generation neglected
     EQTERM_HOTTAIL_MODE_ANALYTIC = 2,               // Ida's MSc thesis (4.24), roughly equivalent to Smith & Verwicthe 2008 Eq (4)
     EQTERM_HOTTAIL_MODE_ANALYTIC_ALT_PC = 3,        // Ida's MSc thesis (4.39)
-};
->>>>>>> ead9ed6d
+};