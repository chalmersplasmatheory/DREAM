--- conflicted
+++ resolved
@@ -253,16 +253,10 @@
 };
 
 enum collqty_collfreq_type {
-<<<<<<< HEAD
-    COLLQTY_COLLISION_FREQUENCY_TYPE_COMPLETELY_SCREENED=1, // only free electrons contribute
-    COLLQTY_COLLISION_FREQUENCY_TYPE_NON_SCREENED=2,        // free and bound electrons contribute equally
-    COLLQTY_COLLISION_FREQUENCY_TYPE_PARTIALLY_SCREENED=3   // bound electrons contribute via mean excitation energies etc
-=======
     COLLQTY_COLLISION_FREQUENCY_TYPE_COMPLETELY_SCREENED=1,           // only free electrons contribute
     COLLQTY_COLLISION_FREQUENCY_TYPE_NON_SCREENED=2,                  // free and bound electrons contribute equally
     COLLQTY_COLLISION_FREQUENCY_TYPE_PARTIALLY_SCREENED=3,            // bound electrons contribute via mean excitation energies etc
     COLLQTY_COLLISION_FREQUENCY_TYPE_PARTIALLY_SCREENED_WALKOWIAK=4   // bound electrons contribution with Walkowiak model https://doi.org/10.1063/5.0075859
->>>>>>> c1e53d26
 };
 
 enum collqty_pstar_mode {                // Runaway growth rates are determined from dynamics that are
@@ -368,8 +362,6 @@
     EQTERM_IONIZATION_MODE_FLUID_RE=4,              // approximation of the kinetic ionization rate assuming a mono-energetic RE distribution at 20mc, can be used in both fluid and kinetic mode
 };
 
-<<<<<<< HEAD
-=======
 enum eqterm_hyperresistivity_mode {
 	EQTERM_HYPERRESISTIVITY_MODE_NEGLECT=1,			// No hyper-resistive term
 	EQTERM_HYPERRESISTIVITY_MODE_PRESCRIBED=2,		// Hyper-resistive term with prescribed diffusion coefficient Lambda = Lambda(t,r)
@@ -377,7 +369,6 @@
 	EQTERM_HYPERRESISTIVITY_MODE_ADAPTIVE_LOCAL=4 	// Hyper-resistive term with adaptive diffusion coefficient, applied locally
 };
 
->>>>>>> c1e53d26
 enum eqterm_particle_source_mode {                  // Equation used for S_particle (the kinetic particle source)
     EQTERM_PARTICLE_SOURCE_ZERO     = 1,            // S_particle = 0
     EQTERM_PARTICLE_SOURCE_IMPLICIT = 2,            // S_particle determined implicitly from density conservation
@@ -443,7 +434,6 @@
     EQTERM_HOTTAIL_MODE_ANALYTIC_ALT_PC = 3,        // Ida's MSc thesis (4.39)
 };
 
-<<<<<<< HEAD
 enum eqterm_bootstrap_mode {
     EQTERM_BOOTSTRAP_MODE_NEGLECT = 1,
     EQTERM_BOOTSTRAP_MODE_REDL = 2,
@@ -453,7 +443,7 @@
     EQTERM_BOOTSTRAP_INIT_MODE_OHMIC = 1, 
     EQTERM_BOOTSTRAP_INIT_MODE_TOTAL = 2
 };
-=======
+
 enum eqterm_lcfs_loss_mode {                        // Loss term
     EQTERM_LCFS_LOSS_MODE_DISABLED = 1,
     EQTERM_LCFS_LOSS_MODE_FLUID = 2,
@@ -466,7 +456,6 @@
     EQTERM_TRITIUM_MODE_KINETIC = 3               // Kinetic tritium generation rate
 };
 
->>>>>>> c1e53d26
 
 // Option for which parameter to do the 1D interpolation (time or plasma current)
 enum svensson_interp1d_param {
