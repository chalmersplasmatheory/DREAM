--- conflicted
+++ resolved
@@ -119,15 +119,6 @@
         static void ConstructEquation_E_field_prescribed(EquationSystem*, Settings*);
         static void ConstructEquation_E_field_selfconsistent(EquationSystem*, Settings*);
 
-<<<<<<< HEAD
-        static void ConstructEquation_f_hot(EquationSystem*, Settings*);
-        static void ConstructEquation_f_maxwellian(const len_t, EquationSystem*, FVM::Grid*, const real_t*, const real_t*);
-        static void ConstructEquation_f_re(EquationSystem*, Settings*);
-        static DREAM::FVM::Operator *ConstructEquation_f_general(
-            Settings*, const std::string&, DREAM::EquationSystem*, len_t, DREAM::FVM::Grid*,
-            enum OptionConstants::momentumgrid_type, DREAM::CollisionQuantityHandler*,
-            bool, bool
-=======
         static void ConstructEquation_f_hot(EquationSystem*, Settings*, struct OtherQuantityHandler::eqn_terms*);
         static void ConstructEquation_f_maxwellian(const len_t, EquationSystem*, FVM::Grid*, const real_t*, const real_t*);
         static void ConstructEquation_f_re(EquationSystem*, Settings*, struct OtherQuantityHandler::eqn_terms*);
@@ -135,7 +126,6 @@
             Settings*, const std::string&, DREAM::EquationSystem*, len_t, DREAM::FVM::Grid*,
             enum OptionConstants::momentumgrid_type, DREAM::CollisionQuantityHandler*,
             bool, bool, DREAM::TransportAdvectiveBC **abc=nullptr, DREAM::TransportDiffusiveBC **dbc=nullptr
->>>>>>> 785f7068
         );
 
         static void ConstructEquation_Ions(EquationSystem*, Settings*, ADAS*);
