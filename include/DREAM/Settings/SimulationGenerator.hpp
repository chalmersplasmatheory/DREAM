--- conflicted
+++ resolved
@@ -239,14 +239,9 @@
         static void ConstructEquation_x_p_prescribed_constant_velocity(EquationSystem*, Settings*);
 
         // Routines for constructing time steppers
-<<<<<<< HEAD
         static TimeStepperConstant *ConstructTimeStepper_constant(Settings*, FVM::UnknownQuantityHandler*, EquationSystem*);
         static TimeStepperAdaptive *ConstructTimeStepper_adaptive(Settings*, FVM::UnknownQuantityHandler*, EquationSystem*, std::vector<len_t>*);
-=======
-        static TimeStepperAdaptive *ConstructTimeStepper_adaptive(Settings*, FVM::UnknownQuantityHandler*, std::vector<len_t>*);
-        static TimeStepperConstant *ConstructTimeStepper_constant(Settings*, FVM::UnknownQuantityHandler*);
-        static TimeStepperIonization *ConstructTimeStepper_ionization(Settings*, FVM::UnknownQuantityHandler*);
->>>>>>> 94f6adf1
+        static TimeStepperIonization *ConstructTimeStepper_ionization(Settings*, FVM::UnknownQuantityHandler*, EquationSystem*);
 
         // Data loading routines
         static void DefineDataR(const std::string&, Settings*, const std::string& name="data");
