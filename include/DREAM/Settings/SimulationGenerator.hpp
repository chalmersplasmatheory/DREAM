#ifndef _DREAM_PROCESS_SETTINGS_HPP
#define _DREAM_PROCESS_SETTINGS_HPP

#include "DREAM/ADAS.hpp"
#include "DREAM/ConvergenceChecker.hpp"
#include "DREAM/EquationSystem.hpp"
#include "DREAM/Equations/RunawayFluid.hpp"
#include "DREAM/Equations/TransportBC.hpp"
#include "DREAM/MultiInterpolator1D.hpp"
#include "DREAM/NIST.hpp"
#include "DREAM/OtherQuantityHandler.hpp"
#include "DREAM/Settings/OptionConstants.hpp"
#include "DREAM/Settings/Settings.hpp"
#include "DREAM/Simulation.hpp"
#include "DREAM/Solver/Solver.hpp"
#include "DREAM/Solver/SolverLinearlyImplicit.hpp"
#include "DREAM/Solver/SolverNonLinear.hpp"
#include "DREAM/TimeStepper/TimeStepper.hpp"
#include "DREAM/TimeStepper/TimeStepperConstant.hpp"
#include "DREAM/TimeStepper/TimeStepperAdaptive.hpp"
#include "FVM/Grid/Grid.hpp"
#include "FVM/Grid/PXiGrid/PXiMomentumGrid.hpp"
#include "FVM/Grid/RadialGrid.hpp"
#include "FVM/Interpolator1D.hpp"
#include "FVM/Interpolator3D.hpp"

namespace DREAM {
    struct dream_2d_data {
        real_t
            *x, *t, *r;
        len_t nt, nr;
        enum FVM::Interpolator1D::interp_method interp;
    };
    struct dream_4d_data {
        real_t
            **x,        // Size nt-by-(nr*np1*np2)
            *t, *r, *p1, *p2;
        len_t nt, nr, np1, np2;
        enum FVM::Interpolator3D::momentumgrid_type gridtype;
        enum FVM::Interpolator3D::interp_method ps_interp;
        enum FVM::Interpolator1D::interp_method time_interp;
    };

    class SimulationGenerator {
    public:
        // PUBLIC INTERFACE
        static Settings *CreateSettings() {
            Settings *s = new Settings();
            DefineOptions(s);

            return s;
        }
        static void DefineOptions(Settings*);
        static Simulation *ProcessSettings(Settings*);

        // FOR INTERNAL USE
        static EquationSystem *ConstructEquationSystem(Settings*, FVM::Grid*, FVM::Grid*,  enum OptionConstants::momentumgrid_type, FVM::Grid*, enum OptionConstants::momentumgrid_type, FVM::Grid*, ADAS*, NIST*);
        static FVM::Grid *ConstructScalarGrid();
        static FVM::Grid *ConstructHotTailGrid(Settings*, FVM::RadialGrid*, enum OptionConstants::momentumgrid_type*);
        static FVM::Grid *ConstructRunawayGrid(Settings*, FVM::RadialGrid*, FVM::Grid*, enum OptionConstants::momentumgrid_type*);
        
        static RunawayFluid *ConstructRunawayFluid(FVM::Grid *g,
                FVM::UnknownQuantityHandler *unknowns, IonHandler *ih, 
                OptionConstants::momentumgrid_type gridtype, Settings *s);

        static FVM::Grid *ConstructRadialGrid(Settings*);
        static FVM::RadialGrid *ConstructRadialGrid_Cylindrical(const int_t, Settings*);
        static FVM::RadialGrid *ConstructRadialGrid_ToroidalAnalytical(const int_t, Settings*);

        static FVM::PXiGrid::PXiMomentumGrid *Construct_PXiGrid(
            Settings*, const std::string&, const real_t, FVM::RadialGrid*
        );

        static enum FVM::Interpolator3D::momentumgrid_type GetInterp3DMomentumGridType(
            enum OptionConstants::momentumgrid_type
        );

        static void DefineOptions_RadialGrid(Settings*);

        static void DefineOptions_ADAS(Settings*);
        static void DefineOptions_CollisionQuantityHandler(Settings*);
        
        static void DefineOptions_RunawayFluid(Settings*);
        static void DefineOptions_EquationSystem(Settings*);
        static void DefineOptions_f_hot(Settings*);
        static void DefineOptions_f_general(Settings*, const std::string&);
        static void DefineOptions_f_re(Settings*);
        static void DefineOptions_f_ripple(const std::string&, Settings*);
        static void DefineOptions_ElectricField(Settings*);
        static void DefineOptions_T_cold(Settings*);
        static void DefineOptions_j_ohm(Settings*);
        static void DefineOptions_j_tot(Settings*);
        static void DefineOptions_HotTailGrid(Settings*);
        static void DefineOptions_Initializer(Settings*);
        static void DefineOptions_Ions(Settings*);
        static void DefineOptions_n_re(Settings*);
        static void DefineOptions_KineticGrid(const std::string&, Settings*);
        static void DefineOptions_OtherQuantities(Settings*);
        static void DefineOptions_Output(Settings*);
        static void DefineOptions_RunawayGrid(Settings*);
        static void DefineOptions_Solver(Settings*);
        static void DefineOptions_TimeStepper(Settings*);
        static void DefineOptions_Transport(const std::string&, Settings*, bool, const std::string& subname="transport");

        static void DefineToleranceSettings(const std::string&, Settings*, const std::string& name="tolerance");
        static ConvergenceChecker *LoadToleranceSettings(const std::string&, Settings*, FVM::UnknownQuantityHandler*, const std::vector<len_t>&, const std::string& name="tolerance");

        static ADAS *LoadADAS(Settings*);
        static NIST *LoadNIST(Settings*);
        static void LoadOutput(Settings*, Simulation*);
        static CollisionQuantityHandler *ConstructCollisionQuantityHandler(enum OptionConstants::momentumgrid_type, FVM::Grid *,FVM::UnknownQuantityHandler *, IonHandler *,  Settings*);
        static void ConstructEquations(EquationSystem*, Settings*, ADAS*, NIST*, struct OtherQuantityHandler::eqn_terms*);
        static real_t ConstructInitializer(EquationSystem*, Settings*);
        static void ConstructOtherQuantityHandler(EquationSystem*, Settings*, struct OtherQuantityHandler::eqn_terms*);
        static void ConstructSolver(EquationSystem*, Settings*);
        static void ConstructTimeStepper(EquationSystem*, Settings*);
        static void ConstructUnknowns(EquationSystem*, Settings*, FVM::Grid*, FVM::Grid*, FVM::Grid*, FVM::Grid*);
        
        // Routines for constructing specific equations
        static void ConstructEquation_E_field(EquationSystem*, Settings*);
        static void ConstructEquation_E_field_prescribed(EquationSystem*, Settings*);
        static void ConstructEquation_E_field_selfconsistent(EquationSystem*, Settings*);

        static void ConstructEquation_f_hot(EquationSystem*, Settings*, struct OtherQuantityHandler::eqn_terms*);
        static void ConstructEquation_f_maxwellian(const len_t, EquationSystem*, FVM::Grid*, const real_t*, const real_t*,bool);
        static void ConstructEquation_f_re(EquationSystem*, Settings*, struct OtherQuantityHandler::eqn_terms*);
        static DREAM::FVM::Operator *ConstructEquation_f_general(
            Settings*, const std::string&, DREAM::EquationSystem*, len_t, DREAM::FVM::Grid*,
            enum OptionConstants::momentumgrid_type, DREAM::CollisionQuantityHandler*,
<<<<<<< HEAD
            bool, bool, DREAM::TransportAdvectiveBC **abc=nullptr, DREAM::TransportDiffusiveBC **dbc=nullptr,  bool rescaleMaxwellian=false
        );
        static void ConstructEquation_S_particle_explicit(EquationSystem*, Settings*, struct OtherQuantityHandler::eqn_terms*);
        static void ConstructEquation_S_particle_implicit(EquationSystem*, Settings*);
=======
            bool, bool, DREAM::TransportAdvectiveBC **abc=nullptr, DREAM::TransportDiffusiveBC **dbc=nullptr,
            DREAM::RipplePitchScattering **rps=nullptr
        );
        static DREAM::RipplePitchScattering *ConstructEquation_f_ripple(Settings*, const std::string&, FVM::Grid*, enum OptionConstants::momentumgrid_type);
>>>>>>> 68e46ba4

        static void ConstructEquation_Ions(EquationSystem*, Settings*, ADAS*);

        static void ConstructEquation_n_cold(EquationSystem*, Settings*);
        static void ConstructEquation_n_cold_prescribed(EquationSystem*, Settings*);
        static void ConstructEquation_n_cold_selfconsistent(EquationSystem*, Settings*);

        static void ConstructEquation_n_hot(EquationSystem*, Settings*);
        static void ConstructEquation_j_hot(EquationSystem*, Settings*);
        static void ConstructEquation_j_hot_hottailMode(EquationSystem*, Settings*);
        static void ConstructEquation_j_re(EquationSystem*, Settings*);
        static void ConstructEquation_j_ohm(EquationSystem*, Settings*);
        static void ConstructEquation_j_tot(EquationSystem*, Settings*);

        static void ConstructEquation_psi_p(EquationSystem*, Settings*);
        static void ConstructEquation_psi_p_prescribedE(EquationSystem*, Settings*);
        static void ConstructEquation_psi_edge(EquationSystem*, Settings*);
//        static void ConstructEquation_I_wall(EquationSystem*, Settings*);

        static void ConstructEquation_n_re(EquationSystem*, Settings*, struct OtherQuantityHandler::eqn_terms*);

        static void ConstructEquation_n_tot(EquationSystem*, Settings*);

        static void ConstructEquation_T_cold(EquationSystem*, Settings*, ADAS*, NIST*, struct OtherQuantityHandler::eqn_terms*);
        static void ConstructEquation_T_cold_prescribed(EquationSystem*, Settings*);
        static void ConstructEquation_T_cold_selfconsistent(EquationSystem*, Settings*, ADAS*, NIST*, struct OtherQuantityHandler::eqn_terms*);
        static void ConstructEquation_W_cold(EquationSystem*, Settings*);

        template<typename T>
        static T *ConstructTransportTerm_internal(
            const std::string&, FVM::Grid*, enum OptionConstants::momentumgrid_type,
            Settings*, bool, const std::string& subname="transport"
        );
        static bool ConstructTransportTerm(
            FVM::Operator*, const std::string&, FVM::Grid*,
            enum OptionConstants::momentumgrid_type, FVM::UnknownQuantityHandler*,
            Settings*, bool, bool, DREAM::TransportAdvectiveBC** abc=nullptr,
            DREAM::TransportDiffusiveBC** dbc=nullptr, const std::string& subname="transport"
        );

        // Routines for constructing time steppers
        static TimeStepperConstant *ConstructTimeStepper_constant(Settings*, FVM::UnknownQuantityHandler*);
        static TimeStepperAdaptive *ConstructTimeStepper_adaptive(Settings*, FVM::UnknownQuantityHandler*, std::vector<len_t>*);

        // Data loading routines
        static void DefineDataR(const std::string&, Settings*, const std::string& name="data");
        static real_t *LoadDataR(const std::string&, FVM::RadialGrid*, Settings*, const std::string& name="data");
        static void DefineDataT(const std::string&, Settings*, const std::string& name="data");
        static FVM::Interpolator1D *LoadDataT(const std::string&, Settings*, const std::string& name="data");
        static void DefineDataRT(const std::string&, Settings*, const std::string& name="data");
        static struct dream_2d_data *LoadDataRT(const std::string&, FVM::RadialGrid*, Settings*, const std::string& name="data", const bool rFluxGrid=false);
        static FVM::Interpolator1D *LoadDataRT_intp(const std::string&, FVM::RadialGrid*, Settings*, const std::string& name="data", const bool rFluxGrid=false);
        static void DefineDataR2P(const std::string&, Settings*, const std::string& name="data");
        static FVM::Interpolator3D *LoadDataR2P(const std::string&, Settings*, const std::string& name="data");
        static void DefineDataTR2P(const std::string&, Settings*, const std::string& name="data");
        static struct dream_4d_data *LoadDataTR2P(const std::string&, Settings*, const std::string& name="data");
        static void DefineDataIonR(const std::string&, Settings*, const std::string& name="data");
        static real_t *LoadDataIonR(const std::string&, FVM::RadialGrid*, Settings*, const len_t, const std::string& name="data");
        static void DefineDataIonRT(const std::string&, Settings*, const std::string& name="data");
        static MultiInterpolator1D *LoadDataIonRT(const std::string&, FVM::RadialGrid*, Settings*, const len_t, const std::string& name="data");

        static real_t *InterpolateR(
            const len_t, const real_t*, const real_t*,
            FVM::RadialGrid*, const gsl_interp_type*
        );
        static real_t *InterpolateIonR(
            FVM::RadialGrid*, const len_t, const len_t,
            const real_t*, const real_t*, const gsl_interp_type*
        );

        static len_t GetNumberOfIonChargeStates(Settings*);

        // Routines for constructing solvers
        static SolverLinearlyImplicit *ConstructSolver_linearly_implicit(Settings*, FVM::UnknownQuantityHandler*, std::vector<UnknownQuantityEquation*>*, EquationSystem*);
        static SolverNonLinear *ConstructSolver_nonlinear(Settings*, FVM::UnknownQuantityHandler*, std::vector<UnknownQuantityEquation*>*, EquationSystem*);
    };
}

#endif/*_DREAM_PROCESS_SETTINGS_HPP*/<|MERGE_RESOLUTION|>--- conflicted
+++ resolved
@@ -127,17 +127,12 @@
         static DREAM::FVM::Operator *ConstructEquation_f_general(
             Settings*, const std::string&, DREAM::EquationSystem*, len_t, DREAM::FVM::Grid*,
             enum OptionConstants::momentumgrid_type, DREAM::CollisionQuantityHandler*,
-<<<<<<< HEAD
-            bool, bool, DREAM::TransportAdvectiveBC **abc=nullptr, DREAM::TransportDiffusiveBC **dbc=nullptr,  bool rescaleMaxwellian=false
-        );
+            bool, bool, DREAM::TransportAdvectiveBC **abc=nullptr, DREAM::TransportDiffusiveBC **dbc=nullptr, 
+            DREAM::RipplePitchScattering **rps=nullptr, bool rescaleMaxwellian=false
+        );
+        static DREAM::RipplePitchScattering *ConstructEquation_f_ripple(Settings*, const std::string&, FVM::Grid*, enum OptionConstants::momentumgrid_type);
         static void ConstructEquation_S_particle_explicit(EquationSystem*, Settings*, struct OtherQuantityHandler::eqn_terms*);
         static void ConstructEquation_S_particle_implicit(EquationSystem*, Settings*);
-=======
-            bool, bool, DREAM::TransportAdvectiveBC **abc=nullptr, DREAM::TransportDiffusiveBC **dbc=nullptr,
-            DREAM::RipplePitchScattering **rps=nullptr
-        );
-        static DREAM::RipplePitchScattering *ConstructEquation_f_ripple(Settings*, const std::string&, FVM::Grid*, enum OptionConstants::momentumgrid_type);
->>>>>>> 68e46ba4
 
         static void ConstructEquation_Ions(EquationSystem*, Settings*, ADAS*);
 
