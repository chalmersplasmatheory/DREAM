#ifndef _DREAM_PROCESS_SETTINGS_HPP
#define _DREAM_PROCESS_SETTINGS_HPP

#include "DREAM/ADAS.hpp"
#include "DREAM/AMJUEL.hpp"
#include "DREAM/ConvergenceChecker.hpp"
#include "DREAM/DiagonalPreconditioner.hpp"
#include "DREAM/EquationSystem.hpp"
#include "DREAM/Equations/RunawayFluid.hpp"
#include "DREAM/Equations/RunawaySourceTermHandler.hpp"
#include "DREAM/Equations/TransportBC.hpp"
#include "DREAM/MultiInterpolator1D.hpp"
#include "DREAM/NIST.hpp"
#include "DREAM/OtherQuantityHandler.hpp"
#include "DREAM/Settings/LoadData.hpp"
#include "DREAM/Settings/OptionConstants.hpp"
#include "DREAM/Settings/Settings.hpp"
#include "DREAM/Simulation.hpp"
#include "DREAM/Solver/Solver.hpp"
#include "DREAM/Solver/SolverLinearlyImplicit.hpp"
#include "DREAM/Solver/SolverNonLinear.hpp"
#include "DREAM/TimeStepper/TimeStepper.hpp"
#include "DREAM/TimeStepper/TimeStepperAdaptive.hpp"
#include "DREAM/TimeStepper/TimeStepperConstant.hpp"
#include "DREAM/TimeStepper/TimeStepperIonization.hpp"
#include "FVM/Grid/Grid.hpp"
#include "FVM/Grid/PXiGrid/PXiMomentumGrid.hpp"
#include "FVM/Grid/RadialGrid.hpp"
#include "FVM/Interpolator1D.hpp"
#include "FVM/Interpolator3D.hpp"

namespace DREAM {
    class SimulationGenerator {
    public:
        // PUBLIC INTERFACE
        static Settings *CreateSettings() {
            Settings *s = new Settings();
            DefineOptions(s);

            return s;
        }
        static void DefineOptions(Settings*);
        static Simulation *ProcessSettings(Settings*);

        // FOR INTERNAL USE
        static EquationSystem *ConstructEquationSystem(Settings*, FVM::Grid*, FVM::Grid*,  enum OptionConstants::momentumgrid_type, FVM::Grid*, enum OptionConstants::momentumgrid_type, FVM::Grid*, ADAS*, NIST*, AMJUEL*);
        static FVM::Grid *ConstructScalarGrid();
        static FVM::Grid *ConstructHotTailGrid(Settings*, FVM::RadialGrid*, enum OptionConstants::momentumgrid_type*);
        static FVM::Grid *ConstructRunawayGrid(Settings*, FVM::RadialGrid*, FVM::Grid*, enum OptionConstants::momentumgrid_type*);
        
        static SPIHandler *ConstructSPIHandler(FVM::Grid *g, FVM::UnknownQuantityHandler *unknowns, Settings *s);

        static void ConstructRunawayFluid(
            FVM::Grid *g, FVM::UnknownQuantityHandler *unknowns, IonHandler *ih,
            OptionConstants::momentumgrid_type, EquationSystem*, Settings*
        );
        static RunawaySourceTermHandler *ConstructRunawaySourceTermHandler(
            FVM::Grid*, FVM::Grid*, FVM::Grid*, FVM::Grid*, FVM::UnknownQuantityHandler*,
            RunawayFluid*, IonHandler*, AnalyticDistributionHottail*, 
            struct OtherQuantityHandler::eqn_terms*, Settings *s, bool signPositive = true
        );


        static FVM::Grid *ConstructRadialGrid(Settings*);
        static FVM::RadialGrid *ConstructRadialGrid_Cylindrical(const int_t, Settings*);
        static FVM::RadialGrid *ConstructRadialGrid_ToroidalAnalytical(const int_t, Settings*);
        static FVM::RadialGrid *ConstructRadialGrid_Numerical(const int_t, Settings*);

        static FVM::PXiGrid::PXiMomentumGrid *Construct_PXiGrid(
            Settings*, const std::string&, const real_t, FVM::RadialGrid*
        );

        static enum FVM::Interpolator3D::momentumgrid_type GetInterp3DMomentumGridType(
            enum OptionConstants::momentumgrid_type
        );

		static bool HasInitialEfield(EquationSystem*, Settings*);
		static bool HasInitialJtot(EquationSystem*, Settings*);

        static void DefineOptions_RadialGrid(Settings*);

        static void DefineOptions_ADAS(Settings*);
        static void DefineOptions_CollisionQuantityHandler(Settings*);
        
        static void DefineOptions_RunawayFluid(Settings*);
        static void DefineOptions_SPI(Settings*);
        static void DefineOptions_EquationSystem(Settings*);
        static void DefineOptions_ElectricField(Settings*);
        static void DefineOptions_f_hot(Settings*);
        static void DefineOptions_f_general(Settings*, const std::string&);
        static void DefineOptions_f_re(Settings*);
        static void DefineOptions_f_ripple(const std::string&, Settings*);
		static void DefineOptions_f_timevaryingb(const std::string&, Settings*);
        static void DefineOptions_HotTailGrid(Settings*);
        static void DefineOptions_Initializer(Settings*);
        static void DefineOptions_Ions(Settings*);
        static void DefineOptions_Ions_abl(Settings *s);
        static void DefineOptions_j_ohm(Settings*);
        static void DefineOptions_j_tot(Settings*);
        static void DefineOptions_KineticGrid(const std::string&, Settings*);
        static void DefineOptions_OtherQuantities(Settings*);
        static void DefineOptions_Output(Settings*);
        static void DefineOptions_n_re(Settings*);
        static void DefineOptions_RunawayGrid(Settings*);
        static void DefineOptions_Solver(Settings*);
        static void DefineOptions_T_cold(Settings*);
        static void DefineOptions_T_abl(Settings*);
        static void DefineOptions_TimeStepper(Settings*);
        static void DefineOptions_Transport(const std::string&, Settings*, bool, const std::string& subname="transport");

        static void DefineToleranceSettings(const std::string&, Settings*, const std::string& name="tolerance");
        static ConvergenceChecker *LoadToleranceSettings(const std::string&, Settings*, std::vector<UnknownQuantityEquation*>*, FVM::UnknownQuantityHandler*, const std::vector<len_t>&, const std::string& name="tolerance");
        static void DefinePreconditionerSettings(Settings*);
        static DiagonalPreconditioner *LoadPreconditionerSettings(Settings*, FVM::UnknownQuantityHandler*, const std::vector<len_t>&);

        static ADAS *LoadADAS(Settings*);
        static AMJUEL *LoadAMJUEL(Settings*);
        static NIST *LoadNIST(Settings*);
        static void LoadOutput(Settings*, Simulation*);
        static CollisionQuantityHandler *ConstructCollisionQuantityHandler(enum OptionConstants::momentumgrid_type, FVM::Grid *,FVM::UnknownQuantityHandler *, IonHandler *,  Settings*);
        static void ConstructEquations(EquationSystem*, Settings*, ADAS*, NIST*, AMJUEL*, struct OtherQuantityHandler::eqn_terms*);
        static real_t ConstructInitializer(EquationSystem*, Settings*);
        static void ConstructOtherQuantityHandler(EquationSystem*, Settings*, struct OtherQuantityHandler::eqn_terms*);
        static void ConstructSolver(EquationSystem*, Settings*);
        static void ConstructTimeStepper(EquationSystem*, Settings*);
        static void ConstructUnknowns(EquationSystem*, Settings*, FVM::Grid*, FVM::Grid*, FVM::Grid*, FVM::Grid*);
        
        // Routines for constructing specific equations
        static void ConstructEquation_E_field(EquationSystem*, Settings*, struct OtherQuantityHandler::eqn_terms*);
        static void ConstructEquation_E_field_prescribed(EquationSystem*, Settings*);
        static void ConstructEquation_E_field_selfconsistent(EquationSystem*, Settings*, struct OtherQuantityHandler::eqn_terms*);
        static void ConstructEquation_E_field_prescribed_current(EquationSystem*, Settings*);

        static void ConstructEquation_f_hot(EquationSystem*, Settings*, struct OtherQuantityHandler::eqn_terms*);
        static void ConstructEquation_f_hot_kineq(EquationSystem*, Settings*, struct OtherQuantityHandler::eqn_terms*);
        static void ConstructEquation_f_hot_prescribed(EquationSystem*, Settings*);
        static void ConstructEquation_f_maxwellian(const len_t, EquationSystem*, FVM::Grid*, const real_t*, const real_t*,bool);
        static void ConstructEquation_f_re(EquationSystem*, Settings*, struct OtherQuantityHandler::eqn_terms*, FVM::Operator**);
        static void ConstructEquation_f_re_kineq(EquationSystem*, Settings*, struct OtherQuantityHandler::eqn_terms*, FVM::Operator**);
        static void ConstructEquation_f_re_prescribed(EquationSystem*, Settings*);
        static DREAM::FVM::Operator *ConstructEquation_f_general(
            Settings*, const std::string&, DREAM::EquationSystem*, len_t, DREAM::FVM::Grid*,
            enum OptionConstants::momentumgrid_type, DREAM::CollisionQuantityHandler*,
            bool, bool, DREAM::FVM::Operator **transport=nullptr,
            DREAM::TransportAdvectiveBC **abc=nullptr, DREAM::TransportDiffusiveBC **dbc=nullptr, 
            DREAM::RipplePitchScattering **rps=nullptr, DREAM::SynchrotronTerm **st=nullptr,
			DREAM::TimeVaryingBTerm **tvbt=nullptr, bool rescaleMaxwellian=false
        );
		static void ConstructEquation_f_prescribed(const len_t, EquationSystem*, FVM::Grid*, Settings*, const std::string&);
        static DREAM::RipplePitchScattering *ConstructEquation_f_ripple(Settings*, const std::string&, FVM::Grid*, enum OptionConstants::momentumgrid_type);
        static DREAM::TimeVaryingBTerm *ConstructEquation_f_timevaryingb(Settings*, const std::string&, FVM::Grid*);
        static void ConstructEquation_S_particle_explicit(EquationSystem*, Settings*, struct OtherQuantityHandler::eqn_terms*);
        static void ConstructEquation_S_particle_implicit(EquationSystem*, Settings*);

        static void ConstructEquation_Ions(EquationSystem*, Settings*, ADAS*, AMJUEL*, struct OtherQuantityHandler::eqn_terms*);
        static void ConstructEquation_Ions_abl(EquationSystem*, Settings*, ADAS*, AMJUEL*);
        static void ConstructEquation_Ion_Ni(EquationSystem*, Settings*);
        static void ConstructEquation_T_i(EquationSystem*, Settings*);
        static void ConstructEquation_T_i_trivial(EquationSystem*, Settings*);
        static void ConstructEquation_T_i_selfconsistent(EquationSystem*, Settings*);

        static void ConstructEquation_n_cold(EquationSystem*, Settings*);
        static void ConstructEquation_n_abl(EquationSystem*, Settings*);
        static void ConstructEquation_n_cold_prescribed(EquationSystem*, Settings*);
        static void ConstructEquation_n_cold_selfconsistent(EquationSystem*, Settings*);
		static void ConstructEquation_D_I(EquationSystem*, Settings*, const std::string&);

        static void ConstructEquation_n_hot(EquationSystem*, Settings*);
        static void ConstructEquation_j_hot(EquationSystem*, Settings*);
        static void ConstructEquation_j_hot_hottailMode(EquationSystem*, Settings*);
        static void ConstructEquation_j_re(EquationSystem*, Settings*);
        static void ConstructEquation_j_ohm(EquationSystem*, Settings*);
        static void ConstructEquation_j_tot(EquationSystem*, Settings*);

		static void ConstructEquation_Ip(EquationSystem*);
        static void ConstructEquation_j_tot_prescribed(EquationSystem*, Settings*);
        static void ConstructEquation_j_tot_consistent(EquationSystem*, Settings*);

        static void ConstructEquation_psi_p(EquationSystem*, Settings*);
        static void ConstructEquation_psi_edge(EquationSystem*, Settings*);
        static void ConstructEquation_psi_wall_zero(EquationSystem*, Settings*);
        static void ConstructEquation_psi_wall_selfconsistent(EquationSystem*, Settings*);

		static void ConstructEquation_psi_init_integral(
			EquationSystem*, Settings *s, FVM::Grid*,
			const len_t, const len_t, const len_t
		);
		static void ConstructEquation_psi_init_nl(
			EquationSystem*, const len_t, const len_t, const len_t, const len_t
		);

        static void ConstructEquation_n_re(EquationSystem*, Settings*, struct OtherQuantityHandler::eqn_terms*, FVM::Operator*);
        static void ConstructEquation_n_re_neg(EquationSystem*, Settings*);

        static void ConstructEquation_n_tot(EquationSystem*, Settings*);

        static void ConstructEquation_T_cold(EquationSystem*, Settings*, ADAS*, NIST*, AMJUEL*, struct OtherQuantityHandler::eqn_terms*);
        static void ConstructEquation_tau_coll(EquationSystem*);
        static void ConstructEquation_T_cold_prescribed(EquationSystem*, Settings*);
        static void ConstructEquation_T_cold_selfconsistent(EquationSystem*, Settings*, ADAS*, NIST*, AMJUEL*, struct OtherQuantityHandler::eqn_terms*);
        static void ConstructEquation_T_abl(EquationSystem*, Settings*, ADAS*, NIST*, AMJUEL*, struct OtherQuantityHandler::eqn_terms*);
        static void ConstructEquation_T_abl_prescribed(EquationSystem*, Settings*);
        
        static void ConstructEquation_W_cold(EquationSystem*, Settings*);
        static void ConstructEquation_W_abl(EquationSystem*, Settings*);
        
        static void ConstructEquation_W_hot(EquationSystem*, Settings*);
                
        static void ConstructEquation_q_hot(EquationSystem*, Settings*);

		static void EvaluateADASRates(ADAS*, const len_t, const real_t, const real_t, real_t*, real_t*);
		static void EvaluateIonEquilibrium(IonHandler*, ADAS*, len_t, const real_t*, const real_t*, len_t, real_t*);


        template<typename T>
        static T *ConstructTransportTerm_internal(
            const std::string&, FVM::Grid*, enum OptionConstants::momentumgrid_type,
            Settings*, bool, const std::string& subname="transport"
        );
        template<class T1, class T2>
        static T1 *ConstructTransportBoundaryCondition(
            enum OptionConstants::eqterm_transport_bc, T2*,
            FVM::Operator*, const std::string&, FVM::Grid*
        );
        template<typename T>
        static T *ConstructSvenssonTransportTerm_internal(const std::string&, FVM::Grid*, EquationSystem*, Settings*, const std::string& subname="transport");
        
        static bool ConstructTransportTerm(
            FVM::Operator*, const std::string&, FVM::Grid*,
            enum OptionConstants::momentumgrid_type, EquationSystem*,
            Settings*, bool, bool, DREAM::TransportAdvectiveBC** abc=nullptr,
            DREAM::TransportDiffusiveBC** dbc=nullptr,
            struct OtherQuantityHandler::eqn_terms *oqty_terms=nullptr,
            const std::string& subname="transport"
        );

        static void ConstructEquation_SPI(EquationSystem*, Settings*);
        static void ConstructEquation_v_p_prescribed_constant(EquationSystem*, Settings*);
        static void ConstructEquation_x_p_prescribed_constant_velocity(EquationSystem*, Settings*);

        // Routines for constructing time steppers
<<<<<<< HEAD
        static TimeStepperAdaptive *ConstructTimeStepper_adaptive(Settings*, FVM::UnknownQuantityHandler*, std::vector<UnknownQuantityEquation*>*, std::vector<len_t>*);
        static TimeStepperConstant *ConstructTimeStepper_constant(Settings*, FVM::UnknownQuantityHandler*);
        static TimeStepperIonization *ConstructTimeStepper_ionization(Settings*, FVM::UnknownQuantityHandler*);
=======
        static TimeStepperConstant *ConstructTimeStepper_constant(Settings*, FVM::UnknownQuantityHandler*, EquationSystem*);
        static TimeStepperAdaptive *ConstructTimeStepper_adaptive(Settings*, FVM::UnknownQuantityHandler*, EquationSystem*, std::vector<len_t>*);
        static TimeStepperIonization *ConstructTimeStepper_ionization(Settings*, FVM::UnknownQuantityHandler*, EquationSystem*);
>>>>>>> d1646310

        // Data loading routines
        static void DefineDataR(const std::string&, Settings*, const std::string& name="data");
        static real_t *LoadDataR(const std::string&, FVM::RadialGrid*, Settings*, const std::string& name="data");
        static void DefineDataT(const std::string&, Settings*, const std::string& name="data");
        static FVM::Interpolator1D *LoadDataT(const std::string&, Settings*, const std::string& name="data");
        static void DefineDataRT(const std::string&, Settings*, const std::string& name="data");
        static struct dream_2d_data *LoadDataRT(const std::string&, FVM::RadialGrid*, Settings*, const std::string& name="data", const bool rFluxGrid=false);
        static FVM::Interpolator1D *LoadDataRT_intp(const std::string&, FVM::RadialGrid*, Settings*, const std::string& name="data", const bool rFluxGrid=false);
        static void DefineDataR2P(const std::string&, Settings*, const std::string& name="data");
        static FVM::Interpolator3D *LoadDataR2P(const std::string&, Settings*, const std::string& name="data");
        static void DefineDataTR2P(const std::string&, Settings*, const std::string& name="data");
        static struct dream_4d_data *LoadDataTR2P(const std::string&, Settings*, const std::string& name="data");
        static void DefineDataIonR(const std::string&, Settings*, const std::string& name="data");
        static real_t *LoadDataIonR(const std::string&, FVM::RadialGrid*, Settings*, const len_t, const std::string& name="data");
		static void DefineDataIonT(const std::string&, Settings*, const std::string& name="data");
		static MultiInterpolator1D *LoadDataIonT(const std::string&, Settings*, const len_t, const std::string& name="data");
        static void DefineDataIonRT(const std::string&, Settings*, const std::string& name="data");
        static MultiInterpolator1D *LoadDataIonRT(const std::string&, FVM::RadialGrid*, Settings*, const len_t, const std::string& name="data");

        static real_t *InterpolateR(
            const len_t, const real_t*, const real_t*,
            FVM::RadialGrid*, const gsl_interp_type*
        );
        static real_t *InterpolateIonR(
            FVM::RadialGrid*, const len_t, const len_t,
            const real_t*, const real_t*, const gsl_interp_type*
        );

        static len_t GetNumberOfIonChargeStates(Settings*);
        static len_t GetNumberOfIonSpecies(Settings*);

        // Routines for constructing solvers
        static SolverLinearlyImplicit *ConstructSolver_linearly_implicit(Settings*, FVM::UnknownQuantityHandler*, std::vector<UnknownQuantityEquation*>*, EquationSystem*);
        static SolverNonLinear *ConstructSolver_nonlinear(Settings*, FVM::UnknownQuantityHandler*, std::vector<UnknownQuantityEquation*>*, EquationSystem*);
    };
}

#endif/*_DREAM_PROCESS_SETTINGS_HPP*/<|MERGE_RESOLUTION|>--- conflicted
+++ resolved
@@ -239,15 +239,9 @@
         static void ConstructEquation_x_p_prescribed_constant_velocity(EquationSystem*, Settings*);
 
         // Routines for constructing time steppers
-<<<<<<< HEAD
-        static TimeStepperAdaptive *ConstructTimeStepper_adaptive(Settings*, FVM::UnknownQuantityHandler*, std::vector<UnknownQuantityEquation*>*, std::vector<len_t>*);
-        static TimeStepperConstant *ConstructTimeStepper_constant(Settings*, FVM::UnknownQuantityHandler*);
-        static TimeStepperIonization *ConstructTimeStepper_ionization(Settings*, FVM::UnknownQuantityHandler*);
-=======
         static TimeStepperConstant *ConstructTimeStepper_constant(Settings*, FVM::UnknownQuantityHandler*, EquationSystem*);
         static TimeStepperAdaptive *ConstructTimeStepper_adaptive(Settings*, FVM::UnknownQuantityHandler*, EquationSystem*, std::vector<len_t>*);
         static TimeStepperIonization *ConstructTimeStepper_ionization(Settings*, FVM::UnknownQuantityHandler*, EquationSystem*);
->>>>>>> d1646310
 
         // Data loading routines
         static void DefineDataR(const std::string&, Settings*, const std::string& name="data");
