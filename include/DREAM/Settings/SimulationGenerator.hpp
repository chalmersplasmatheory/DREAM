--- conflicted
+++ resolved
@@ -150,11 +150,7 @@
 
         template<typename T>
         static T *ConstructTransportTerm_internal(const std::string&, FVM::Grid*, enum OptionConstants::momentumgrid_type, Settings*, bool, const std::string& subname="transport");
-<<<<<<< HEAD
-        static void ConstructTransportTerm(FVM::Operator*, const std::string&, FVM::Grid*, enum OptionConstants::momentumgrid_type, Settings*, bool, const std::string& subname="transport");
-=======
         static bool ConstructTransportTerm(FVM::Operator*, const std::string&, FVM::Grid*, enum OptionConstants::momentumgrid_type, Settings*, bool, const std::string& subname="transport");
->>>>>>> 617ab87c
 
         // Routines for constructing time steppers
         static TimeStepperConstant *ConstructTimeStepper_constant(Settings*, FVM::UnknownQuantityHandler*);
