#ifndef _DREAM_TIME_STEPPER_HPP
#define _DREAM_TIME_STEPPER_HPP

namespace DREAM { class EquationSystem; class TimeStepper; }

#include <vector>
#include "DREAM/Solver/Solver.hpp"
#include "FVM/FVMException.hpp"
#include "FVM/UnknownQuantityHandler.hpp"

namespace DREAM {
    class TimeStepper {
    public:
        typedef bool (*timestep_terminate_func_t)(void*, Simulation*);

    protected:
        FVM::UnknownQuantityHandler *unknowns;
        EquationSystem *eqsys;

        // Pointer to Solver object used for inverting equation system
        Solver *solver;
<<<<<<< HEAD

        // Python termination members
        timestep_terminate_func_t python_caller;
        void *python_terminate_func;

=======
>>>>>>> 94f6adf1
    public:
        TimeStepper(FVM::UnknownQuantityHandler *u, EquationSystem *eqsys)
            : unknowns(u), eqsys(eqsys) {}
        virtual ~TimeStepper() {}

        virtual bool CheckNegative(const std::string&);
        virtual void HandleException(FVM::FVMException&);

        virtual real_t CurrentTime() const = 0;
        virtual bool IsFinished() = 0;
        virtual bool IsSaveStep() = 0;
        virtual real_t MaxTime() const = 0;
        virtual real_t NextTime() = 0;
        virtual void PrintProgress() = 0;
        virtual void ValidateStep() = 0;

        bool PythonIsTerminate();

        void SetPythonCaller(timestep_terminate_func_t f) { this->python_caller = f; }
        void SetPythonTerminateFunc(void *f) { this->python_terminate_func = f; }
        void SetSolver(Solver *s) { this->solver = s; }
    };

    class TimeStepperException : public DREAM::FVM::FVMException {
    public:
        template<typename ... Args>
        TimeStepperException(const std::string &msg, Args&& ... args)
            : FVMException(msg, std::forward<Args>(args) ...) {
            AddModule("TimeStepper");
        }
    };
}

#endif/*_DREAM_TIME_STEPPER_HPP*/<|MERGE_RESOLUTION|>--- conflicted
+++ resolved
@@ -19,14 +19,11 @@
 
         // Pointer to Solver object used for inverting equation system
         Solver *solver;
-<<<<<<< HEAD
 
         // Python termination members
         timestep_terminate_func_t python_caller;
         void *python_terminate_func;
 
-=======
->>>>>>> 94f6adf1
     public:
         TimeStepper(FVM::UnknownQuantityHandler *u, EquationSystem *eqsys)
             : unknowns(u), eqsys(eqsys) {}
