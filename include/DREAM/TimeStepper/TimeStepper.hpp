--- conflicted
+++ resolved
@@ -1,11 +1,7 @@
 #ifndef _DREAM_TIME_STEPPER_HPP
 #define _DREAM_TIME_STEPPER_HPP
 
-<<<<<<< HEAD
-namespace DREAM { class TimeStepper; }
-=======
 namespace DREAM { class EquationSystem; class TimeStepper; }
->>>>>>> a47ddc6c
 
 #include <vector>
 #include "DREAM/Solver/Solver.hpp"
