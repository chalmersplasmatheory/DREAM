--- conflicted
+++ resolved
@@ -107,11 +107,7 @@
         len_t GetNUnknowns() const { return this->unknowns.GetNUnknowns(); }
 
         const FVM::Operator *GetOperator(len_t blockrow, len_t blockcol) {
-<<<<<<< HEAD
-            return unknown_equations[blockrow]->GetEquation(blockcol);
-=======
             return unknown_equations[blockrow]->GetOperator(blockcol);
->>>>>>> 785f7068
         }
 
         void ProcessSystem(const real_t);
